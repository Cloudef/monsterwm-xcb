--- conflicted
+++ resolved
@@ -104,13 +104,8 @@
  */
 typedef struct client {
     struct client *next;
-<<<<<<< HEAD
-    bool isurgent, istransient, isfullscreen, isfloating;
+    bool isurgent, istransient, isfullscrn, isfloating;
     xcb_window_t win;
-=======
-    Bool isurgent, istransient, isfullscrn, isfloating;
-    Window win;
->>>>>>> b29d0578
 } client;
 
 /* properties of each desktop
@@ -147,14 +142,9 @@
 static void change_desktop(const Arg *arg);
 static void cleanup(void);
 static void client_to_desktop(const Arg *arg);
-<<<<<<< HEAD
 static void clientmessage(xcb_generic_event_t *e);
 static void configurerequest(xcb_generic_event_t *e);
-=======
-static void clientmessage(XEvent *e);
-static void configurerequest(XEvent *e);
-static void deletewindow(Window w);
->>>>>>> b29d0578
+static void deletewindow(xcb_window_t w);
 static void desktopinfo(void);
 static void destroynotify(xcb_generic_event_t *e);
 static void die(const char* errstr, ...);
@@ -163,19 +153,12 @@
 static unsigned int getcolor(char* color);
 static void grabbuttons(client *c);
 static void grabkeys(void);
-<<<<<<< HEAD
+static void grid(int h, int y);
 static void keypress(xcb_generic_event_t *e);
 static void killclient();
 static void last_desktop();
 static void maprequest(xcb_generic_event_t *e);
-=======
-static void grid(int h, int y);
-static void keypress(XEvent *e);
-static void killclient();
-static void last_desktop();
-static void maprequest(XEvent *e);
 static void monocle(int h, int y);
->>>>>>> b29d0578
 static void move_down();
 static void move_up();
 static void mousemotion(const Arg *arg);
@@ -190,14 +173,8 @@
 static void run(void);
 static void save_desktop(int i);
 static void select_desktop(int i);
-<<<<<<< HEAD
-static void sendevent(xcb_window_t, int atom);
-static void setfullscreen(client *c, bool fullscreen);
+static void setfullscreen(client *c, bool fullscrn);
 static int setup(int default_screen);
-=======
-static void setfullscreen(client *c, Bool fullscrn);
-static void setup(void);
->>>>>>> b29d0578
 static void sigchld();
 static void spawn(const Arg *arg);
 static void stack(int h, int y);
@@ -231,20 +208,25 @@
 static xcb_atom_t wmatoms[WM_COUNT], netatoms[NET_COUNT];
 static desktop desktops[DESKTOPS];
 
-<<<<<<< HEAD
 /* events array
  * on receival of a new event, call the appropriate function to handle it
  */
 static void (*events[XCB_NO_OPERATION])(xcb_generic_event_t *e);
 
+/* layout array - given the current layout mode, tile the windows
+ * h (or hh) is the avaible height that windows have to expand
+ * y (or cy) is the num of pixels from top to place the windows (y coordinate)
+ */
+static void (*layout[MODES])(int h, int y) = {
+    [TILE]   = stack, [MONOCLE] = monocle,
+    [BSTACK] = stack, [GRID]    = grid,
+};
+
 /* get screen of display */
-static xcb_screen_t *screen_of_display(xcb_connection_t *con, int screen) {
+static xcb_screen_t *xcb_screen_of_display(xcb_connection_t *con, int screen) {
     xcb_screen_iterator_t iter;
-
     iter = xcb_setup_roots_iterator(xcb_get_setup(con));
-    for (; iter.rem; --screen, xcb_screen_next(&iter))
-        if (screen == 0) return iter.data;
-
+    for (; iter.rem; --screen, xcb_screen_next(&iter)) if (screen == 0) return iter.data;
     return NULL;
 }
 
@@ -304,13 +286,8 @@
 
 /* retieve RGB color from hex (think of html) */
 static unsigned int xcb_get_colorpixel(char *hex) {
-    char strgroups[3][3]  = {{hex[1], hex[2], '\0'},
-                             {hex[3], hex[4], '\0'},
-                             {hex[5], hex[6], '\0'}};
-    unsigned int rgb16[3] = {(strtol(strgroups[0], NULL, 16)),
-                             (strtol(strgroups[1], NULL, 16)),
-                             (strtol(strgroups[2], NULL, 16))};
-
+    char strgroups[3][3]  = {{hex[1], hex[2], '\0'}, {hex[3], hex[4], '\0'}, {hex[5], hex[6], '\0'}};
+    unsigned int rgb16[3] = {(strtol(strgroups[0], NULL, 16)), (strtol(strgroups[1], NULL, 16)), (strtol(strgroups[2], NULL, 16))};
     return (rgb16[0] << 16) + (rgb16[1] << 8) + rgb16[2];
 }
 
@@ -319,16 +296,12 @@
     xcb_intern_atom_cookie_t cookies[count];
     xcb_intern_atom_reply_t  *reply;
 
-    for (unsigned int i = 0; i < count; i++)
-        cookies[i] = xcb_intern_atom(dis, 0, strlen(names[i]), names[i]);
-
-    /* get responses */
+    for (unsigned int i = 0; i < count; i++) cookies[i] = xcb_intern_atom(dis, 0, strlen(names[i]), names[i]);
     for (unsigned int i = 0; i < count; i++) {
         reply = xcb_intern_atom_reply(dis, cookies[i], NULL); /* TODO: Handle error */
         if (reply) {
             DEBUGP("%s : %d\n", names[i], reply->atom);
-            atoms[i] = reply->atom;
-            free(reply);
+            atoms[i] = reply->atom; free(reply);
         } else puts("WARN: monsterwm failed to register %s atom.\nThings might not work right.");
     }
 }
@@ -336,49 +309,20 @@
 /* wrapper to window get attributes using xcb */
 static void xcb_get_attributes(xcb_window_t *windows, xcb_get_window_attributes_reply_t **reply, unsigned int count) {
     xcb_get_window_attributes_cookie_t cookies[count];
-
-    for (unsigned int i = 0; i < count; i++)
-       cookies[i] = xcb_get_window_attributes(dis, windows[i]);
-
-    for (unsigned int i = 0; i < count; i++)
-       reply[i] = xcb_get_window_attributes_reply(dis, cookies[i], NULL); /* TODO: Handle error */
+    for (unsigned int i = 0; i < count; i++) cookies[i] = xcb_get_window_attributes(dis, windows[i]);
+    for (unsigned int i = 0; i < count; i++) reply[i]   = xcb_get_window_attributes_reply(dis, cookies[i], NULL); /* TODO: Handle error */
 }
 
 /* check if other wm exists */
-static int checkotherwm(void) {
+static int xcb_checkotherwm(void) {
     xcb_generic_error_t *error;
     unsigned int values[1] = {XCB_EVENT_MASK_SUBSTRUCTURE_REDIRECT|XCB_EVENT_MASK_SUBSTRUCTURE_NOTIFY|
                               XCB_EVENT_MASK_PROPERTY_CHANGE|XCB_EVENT_MASK_BUTTON_PRESS};
-
     error = xcb_request_check(dis, xcb_change_window_attributes_checked(dis, screen->root, XCB_CW_EVENT_MASK, values));
     xcb_flush(dis);
-
     if (error) return 1;
     return 0;
 }
-=======
-/* events array - on new event, call the appropriate handling function */
-static void (*events[LASTEvent])(XEvent *e) = {
-    [ButtonPress]      = buttonpress,
-    [ClientMessage]    = clientmessage,
-    [ConfigureRequest] = configurerequest,
-    [DestroyNotify]    = destroynotify,
-    [EnterNotify]      = enternotify,
-    [KeyPress]         = keypress,
-    [MapRequest]       = maprequest,
-    [PropertyNotify]   = propertynotify,
-    [UnmapNotify]      = unmapnotify,
-};
-
-/* layout array - given the current layout mode, tile the windows
- * h (or hh) is the avaible height that windows have to expand
- * y (or cy) is the num of pixels from top to place the windows (y coordinate)
- */
-static void (*layout[MODES])(int h, int y) = {
-    [TILE]   = stack, [MONOCLE] = monocle,
-    [BSTACK] = stack, [GRID]    = grid,
-};
->>>>>>> b29d0578
 
 /* create a new client and add the new window
  * window should notify of property change events
@@ -444,24 +388,15 @@
     xcb_query_tree_reply_t  *reply;
     unsigned int nchildren;
 
-<<<<<<< HEAD
     xcb_ungrab_key(dis, XCB_GRAB_ANY, screen->root, XCB_MOD_MASK_ANY);
     reply  = xcb_query_tree_reply(dis, xcb_query_tree(dis, screen->root), NULL); /* TODO: error handling */
     if (reply) {
         nchildren = reply[0].children_len;
-        for (unsigned int i = 0; i<nchildren; i++) sendevent(reply[i].parent, WM_DELETE_WINDOW);
+        for (unsigned int i = 0; i<nchildren; i++) deletewindow(reply[i].parent);
         free(reply);
     }
     xcb_set_input_focus(dis, XCB_NONE, XCB_INPUT_FOCUS_POINTER_ROOT, XCB_CURRENT_TIME);
     xcb_flush(dis);
-=======
-    XUngrabKey(dis, AnyKey, AnyModifier, root);
-    XQueryTree(dis, root, &root_return, &parent_return, &children, &nchildren);
-    for (unsigned int i = 0; i<nchildren; i++) deletewindow(children[i]);
-    if (children) XFree(children);
-    XSync(dis, False);
-    XSetInputFocus(dis, PointerRoot, RevertToPointerRoot, CurrentTime);
->>>>>>> b29d0578
 }
 
 /* move a client to another desktop
@@ -475,22 +410,14 @@
  */
 void client_to_desktop(const Arg *arg) {
     if (arg->i == current_desktop || !current) return;
-<<<<<<< HEAD
     xcb_window_t w = current->win;
     int cd = current_desktop;
 
+    bool wfloating = current->isfloating;
+    bool wfullscrn = current->isfullscrn;
+    bool transient = current->istransient;
+
     xcb_unmap_window(dis, current->win);
-    if (current->isfullscreen) setfullscreen(current, false);
-=======
-    int cd = current_desktop;
-
-    Window w = current->win;
-    Bool wfloating = current->isfloating;
-    Bool wfullscrn = current->isfullscrn;
-    Bool transient = current->istransient;
-
-    XUnmapWindow(dis, current->win);
->>>>>>> b29d0578
     removeclient(current);
 
     select_desktop(arg->i);
@@ -517,25 +444,15 @@
  *     add/set _NET_WM_STATE_ADD=1,
  *     toggle _NET_WM_STATE_TOGGLE=2
  */
-<<<<<<< HEAD
 void clientmessage(xcb_generic_event_t *e) {
     xcb_client_message_event_t *ev = (xcb_client_message_event_t*)e;
     client *c = wintoclient(ev->window);
-
     if (ev->format != 32) return;
     DEBUGP("xcb: client message: %d, %d, %d\n", ev->data.data32[0], ev->data.data32[1], ev->data.data32[2]);
     if (c && ev->type == netatoms[NET_WM_STATE] && ((xcb_atom_t)ev->data.data32[1]
         == netatoms[NET_FULLSCREEN] || (xcb_atom_t)ev->data.data32[2] == netatoms[NET_FULLSCREEN]))
-        setfullscreen(c, (ev->data.data32[0] == 1 || (ev->data.data32[0] == 2 && !c->isfullscreen)));
+        setfullscreen(c, (ev->data.data32[0] == 1 || (ev->data.data32[0] == 2 && !c->isfullscrn)));
     else if (c && ev->type == netatoms[NET_ACTIVE]) current = c;
-=======
-void clientmessage(XEvent *e) {
-    client *c = wintoclient(e->xclient.window);
-    if (c && e->xclient.message_type == netatoms[NET_WM_STATE] && ((unsigned)e->xclient.data.l[1]
-        == netatoms[NET_FULLSCREEN] || (unsigned)e->xclient.data.l[2] == netatoms[NET_FULLSCREEN]))
-        setfullscreen(c, (e->xclient.data.l[0] == 1 || (e->xclient.data.l[0] == 2 && !c->isfullscrn)));
-    else if (c && e->xclient.message_type == netatoms[NET_ACTIVE]) current = c;
->>>>>>> b29d0578
     tile();
     update_current(current);
 }
@@ -545,18 +462,10 @@
  * appropriate values as requested, and tile the window again so that it fills
  * the gaps that otherwise could have been created
  */
-<<<<<<< HEAD
 void configurerequest(xcb_generic_event_t *e) {
     xcb_configure_request_event_t *ev = (xcb_configure_request_event_t*)e;
     client *c = wintoclient(ev->window);
-
-    if (c && c->isfullscreen)
-        xcb_move_resize(dis, c->win, 0, 0, ww + BORDER_WIDTH, wh + BORDER_WIDTH + PANEL_HEIGHT);
-=======
-void configurerequest(XEvent *e) {
-    client *c = wintoclient(e->xconfigurerequest.window);
-    if (c && c->isfullscrn) setfullscreen(c, True);
->>>>>>> b29d0578
+    if (c && c->isfullscrn) setfullscreen(c, true);
     else {
         unsigned int v[7];
         unsigned int i = 0;
@@ -574,15 +483,16 @@
 }
 
 /* send the given event - WM_DELETE_WINDOW for now */
-void deletewindow(Window w) {
-    XEvent ev;
-    ev.type = ClientMessage;
-    ev.xclient.window = w;
-    ev.xclient.message_type = wmatoms[WM_PROTOCOLS];
-    ev.xclient.format = 32;
-    ev.xclient.data.l[0] = wmatoms[WM_DELETE_WINDOW];
-    ev.xclient.data.l[1] = CurrentTime;
-    XSendEvent(dis, w, False, NoEventMask, &ev);
+void deletewindow(xcb_window_t w) {
+    xcb_client_message_event_t ev;
+    ev.response_type = XCB_CLIENT_MESSAGE;
+    ev.window = w;
+    ev.format = 32;
+    ev.sequence = 0;
+    ev.type = wmatoms[WM_PROTOCOLS];
+    ev.data.data32[0] = wmatoms[WM_DELETE_WINDOW];
+    ev.data.data32[1] = XCB_CURRENT_TIME;
+    xcb_send_event(dis, 0, w, XCB_EVENT_MASK_NO_EVENT, (char*)&ev);
 }
 
 /* output info about the desktops on standard output stream
@@ -701,7 +611,7 @@
     for (client *c=head; c; c=c->next, i++) {
         if (c->isfullscrn || c->istransient || c->isfloating) { i--; continue; }
         if (i/rows + 1 > cols - n%cols) rows = n/cols + 1;
-        XMoveResizeWindow(dis, c->win, cn*cw, cy + rn*hh/rows, cw - BORDER_WIDTH, hh/rows - BORDER_WIDTH);
+        xcb_move_resize(dis, c->win, cn*cw, cy + rn*hh/rows, cw - BORDER_WIDTH, hh/rows - BORDER_WIDTH);
         if (++rn >= rows) { rn = 0; cn++; }
     }
 }
@@ -768,6 +678,7 @@
         xcb_icccm_get_wm_class_reply_wipe(&ch);
     }
 
+    /* might be useful in future */
     geometry = xcb_get_geometry_reply(dis, xcb_get_geometry(dis, ev->window), NULL); /* TODO: error handling */
     if (geometry) {
         DEBUGP("geom: %ux%u+%d+%d\n", geometry->width, geometry->height,
@@ -777,14 +688,11 @@
 
     select_desktop(newdsk);
     prevfocus = current;
-<<<<<<< HEAD
     current   = addwindow(ev->window);
 
     xcb_icccm_get_wm_transient_for_reply(dis, xcb_icccm_get_wm_transient_for_unchecked(dis, ev->window), &transient, NULL); /* TODO: error handling */
     current->istransient = transient?true:false;
-    current->isfloating  = floating;
-    DEBUGP("transient: %d\n", current->istransient);
-    DEBUGP("floating:  %d\n", current->isfloating);
+    current->isfloating  = floating || current->istransient;
 
     prop_reply  = xcb_get_property_reply(dis, xcb_get_property_unchecked(dis, 0, ev->window, netatoms[NET_WM_STATE], XCB_ATOM_ATOM, 0, 1), NULL); /* TODO: error handling */
     if (prop_reply) {
@@ -796,19 +704,10 @@
         }
         free(prop_reply);
     }
-=======
-    current = addwindow(e->xmaprequest.window);
-
-    Window w;
-    current->istransient = XGetTransientForHint(dis, current->win, &w);
-    current->isfloating = floating || current->istransient;
-
-    int di; unsigned long dl; unsigned char *state = NULL; Atom da;
-    if (XGetWindowProperty(dis, current->win, netatoms[NET_WM_STATE], 0L, sizeof da,
-                    False, XA_ATOM, &da, &di, &dl, &dl, &state) == Success && state)
-        setfullscreen(current, (*(Atom *)state == netatoms[NET_FULLSCREEN]));
-    if (state) XFree(state);
->>>>>>> b29d0578
+
+    /** information for stdout **/
+    DEBUGP("transient: %d\n", current->istransient);
+    DEBUGP("floating:  %d\n", current->isfloating);
 
     select_desktop(cd);
     if (cd == newdsk) {
@@ -878,26 +777,19 @@
             case XCB_BUTTON_PRESS:
             case XCB_BUTTON_RELEASE:
                 ungrab = true;
-
         }
-<<<<<<< HEAD
         current->isfloating = true;
     } while(!ungrab && current);
     DEBUG("xcb: ungrab");
     xcb_ungrab_pointer(dis, XCB_CURRENT_TIME);
-=======
-        current->isfloating = True;
-    } while(ev.type != ButtonRelease);
-    XUngrabPointer(dis, CurrentTime);
     update_current(current);
->>>>>>> b29d0578
     tile();
 }
 
 /* each window should cover all the available screen space */
 void monocle(int hh, int cy) {
     for (client *c=head; c; c=c->next) if (!c->isfullscrn && !c->isfloating && !c->istransient)
-        XMoveResizeWindow(dis, c->win, 0, cy, ww + BORDER_WIDTH, hh + BORDER_WIDTH);
+        xcb_move_resize(dis, c->win, 0, cy, ww + BORDER_WIDTH, hh + BORDER_WIDTH);
 }
 
 /* move the current client, to current->next
@@ -1112,26 +1004,12 @@
     current_desktop = i;
 }
 
-<<<<<<< HEAD
-/* send the given event - WM_DELETE_WINDOW for now */
-void sendevent(xcb_window_t w, int atom) {
-    if (atom >= WM_COUNT) return;
-    xcb_client_message_event_t ev;
-    ev.response_type = XCB_CLIENT_MESSAGE;
-    ev.window = w;
-    ev.format = 32;
-    ev.sequence = 0;
-    ev.type = wmatoms[WM_PROTOCOLS];
-    ev.data.data32[0] = wmatoms[atom];
-    ev.data.data32[1] = XCB_CURRENT_TIME;
-    xcb_send_event(dis, 0, w, XCB_EVENT_MASK_NO_EVENT, (char*)&ev);
-}
-
-void setfullscreen(client *c, bool fullscreen) {
-    DEBUGP("xcb: set fullscreen: %d\n", fullscreen);
-    long data[] = { (c->isfullscreen = fullscreen) ? netatoms[NET_FULLSCREEN] : XCB_NONE };
-    xcb_change_property(dis, XCB_PROP_MODE_REPLACE, c->win, netatoms[NET_WM_STATE], XCB_ATOM_ATOM, 32, fullscreen, data);
-    if (c->isfullscreen) xcb_move_resize(dis, c->win, 0, 0, ww + BORDER_WIDTH, wh + BORDER_WIDTH + PANEL_HEIGHT);
+/* set or unset fullscreen state of client */
+void setfullscreen(client *c, bool fullscrn) {
+    DEBUGP("xcb: set fullscreen: %d\n", fullscrn);
+    long data[] = { (c->isfullscrn = fullscrn) ? netatoms[NET_FULLSCREEN] : XCB_NONE };
+    if (fullscrn != c->isfullscrn) xcb_change_property(dis, XCB_PROP_MODE_REPLACE, c->win, netatoms[NET_WM_STATE], XCB_ATOM_ATOM, 32, fullscrn, data);
+    if (c->isfullscrn) xcb_move_resize(dis, c->win, 0, 0, ww + BORDER_WIDTH, wh + BORDER_WIDTH + PANEL_HEIGHT);
 }
 
 /* get numlock modifier using xcb */
@@ -1161,13 +1039,6 @@
        }
 
     return 0;
-=======
-/* set or unset fullscreen state of client */
-void setfullscreen(client *c, Bool fullscrn) {
-    if (fullscrn != c->isfullscrn) XChangeProperty(dis, c->win, netatoms[NET_WM_STATE], XA_ATOM, 32, PropModeReplace,
-                             (unsigned char*)((c->isfullscrn = fullscrn) ? &netatoms[NET_FULLSCREEN] : 0), fullscrn);
-    if (c->isfullscrn) XMoveResizeWindow(dis, c->win, 0, 0, ww + BORDER_WIDTH, wh + BORDER_WIDTH + PANEL_HEIGHT);
->>>>>>> b29d0578
 }
 
 /* set initial values
@@ -1177,7 +1048,7 @@
  */
 int setup(int default_screen) {
     sigchld();
-    screen = screen_of_display(dis, default_screen);
+    screen = xcb_screen_of_display(dis, default_screen);
     if (!screen) die("error: cannot aquire screen\n");
 
     ww = screen->width_in_pixels  - BORDER_WIDTH;
@@ -1197,7 +1068,7 @@
     xcb_get_atoms(NET_ATOM_NAME, netatoms, NET_COUNT);
 
     /* check if another wm is running */
-    if (checkotherwm())
+    if (xcb_checkotherwm())
         die("error: other wm is running\n");
 
     xcb_change_property(dis, XCB_PROP_MODE_REPLACE, screen->root, netatoms[NET_SUPPORTED], XCB_ATOM_ATOM, 32, NET_COUNT, netatoms);
@@ -1275,25 +1146,25 @@
      *     on the bottom of the screen.
      */
     if (c && n < 1) {
-        XMoveResizeWindow(dis, c->win, cx, cy, ww - BORDER_WIDTH, hh - BORDER_WIDTH);
+        xcb_move_resize(dis, c->win, cx, cy, ww - BORDER_WIDTH, hh - BORDER_WIDTH);
         return;
     } else if (c && n > 1) { d = (z - growth) % n + growth; z = (z - growth) / n; }
 
     /* tile the first non-floating, non-fullscreen window to cover the master area */
-    if (c) (mode == BSTACK) ? XMoveResizeWindow(dis, c->win, cx, cy, ww - BORDER_WIDTH, master_size - BORDER_WIDTH)
-                            : XMoveResizeWindow(dis, c->win, cx, cy, master_size - BORDER_WIDTH, hh - BORDER_WIDTH);
+    if (c) (mode == BSTACK) ? xcb_move_resize(dis, c->win, cx, cy, ww - BORDER_WIDTH, master_size - BORDER_WIDTH)
+                            : xcb_move_resize(dis, c->win, cx, cy, master_size - BORDER_WIDTH, hh - BORDER_WIDTH);
 
     /* tile the next non-floating, non-fullscreen stack window with growth/d */
     if (c) for (c=c->next; c && (c->isfullscrn || c->isfloating || c->istransient); c=c->next);
-    if (c) (mode == BSTACK) ? XMoveResizeWindow(dis, c->win, cx, (cy += master_size),
+    if (c) (mode == BSTACK) ? xcb_move_resize(dis, c->win, cx, (cy += master_size),
                             (cw = z - BORDER_WIDTH) + d, (ch = hh - master_size - BORDER_WIDTH))
-                            : XMoveResizeWindow(dis, c->win, (cx += master_size), cy,
+                            : xcb_move_resize(dis, c->win, (cx += master_size), cy,
                             (cw = ww - master_size - BORDER_WIDTH), (ch = z - BORDER_WIDTH) + d);
 
     /* tile the rest of the non-floating, non-fullscreen stack windows */
     if (c) for (mode==BSTACK?(cx+=z+d):(cy+=z+d), c=c->next; c; c=c->next)
         if (!c->isfullscrn && !c->isfloating && !c->istransient) {
-            XMoveResizeWindow(dis, c->win, cx, cy, cw, ch);
+            xcb_move_resize(dis, c->win, cx, cy, cw, ch);
             (mode == BSTACK) ? (cx+=z) : (cy+=z);
         }
 }
@@ -1326,57 +1197,7 @@
 /* tile all windows of current desktop - call the handler tiling function */
 void tile(void) {
     if (!head) return; /* nothing to arange */
-<<<<<<< HEAD
-
-    client *c;
-    /* n:number of windows, d:difference, h:available height, z:client height */
-    int n = 0, d = 0, h = wh + (showpanel ? 0 : PANEL_HEIGHT), z = mode == BSTACK ? ww : h;
-    /* client's x,y coordinates, width and height */
-    int cx = 0, cy = (TOP_PANEL && showpanel ? PANEL_HEIGHT : 0), cw = 0, ch = 0;
-
-    /* count stack windows -- do not consider fullscreen or transient clients */
-    for (n=0, c=head->next; c; c=c->next) if (!c->istransient && !c->isfullscreen && !c->isfloating) ++n;
-
-    if (!head->next || (head->next->istransient && !head->next->next) || mode == MONOCLE) {
-        for (c=head; c; c=c->next) if (!c->isfullscreen && !c->istransient && !c->isfloating)
-            xcb_move_resize(dis, c->win, cx, cy, ww + BORDER_WIDTH, h + BORDER_WIDTH);
-    } else if (mode == TILE || mode == BSTACK) {
-        d = (z - growth)%n + growth;       /* n should be greater than one */
-        z = (z - growth)/n;         /* adjust to match screen height/width */
-        if (!head->isfullscreen && !head->istransient && !head->isfloating)
-            (mode == BSTACK) ? xcb_move_resize(dis, head->win, cx, cy, ww - BORDER_WIDTH, master_size - BORDER_WIDTH)
-                             : xcb_move_resize(dis, head->win, cx, cy, master_size - BORDER_WIDTH,  h - BORDER_WIDTH);
-        for (c=head->next; c && (c->isfullscreen || c->istransient || c->isfloating); c=c->next);
-        if (c) (mode == BSTACK) ? xcb_move_resize(dis, c->win, cx, (cy += master_size),
-                                (cw = z - BORDER_WIDTH) + d, (ch = h - master_size - BORDER_WIDTH))
-                                : xcb_move_resize(dis, c->win, (cx += master_size), cy,
-                                (cw = ww - master_size - BORDER_WIDTH), (ch = z - BORDER_WIDTH) + d);
-        if (c) for (mode==BSTACK?(cx+=z+d):(cy+=z+d), c=c->next; c; c=c->next)
-            if (!c->isfullscreen && !c->istransient && !c->isfloating) {
-                xcb_move_resize(dis, c->win, cx, cy, cw, ch);
-                (mode == BSTACK) ? (cx+=z) : (cy+=z);
-            }
-    } else if (mode == GRID) {
-        ++n;                              /* include head on window count */
-        int cols, rows, cn=0, rn=0, i=0;  /* columns, rows, and current column and row number */
-        for (cols=0; cols <= n/2; cols++) if (cols*cols >= n) break;   /* emulate square root */
-        if (n == 5) cols = 2;
-        rows = n/cols;
-        cw = cols ? ww/cols : ww;
-        for (i=0, c=head; c; c=c->next, i++) {
-            if (i/rows + 1 > cols - n%cols) rows = n/cols + 1;
-            ch = h/rows;
-            cx = cn*cw;
-            cy = (TOP_PANEL && showpanel ? PANEL_HEIGHT : 0) + rn*ch;
-            if (!c->isfullscreen && !c->istransient && !c->isfloating)
-                xcb_move_resize(dis, c->win, cx, cy, cw - BORDER_WIDTH, ch - BORDER_WIDTH);
-            if (++rn >= rows) { rn = 0; cn++; }
-        }
-    } else fprintf(stderr, "error: no such layout mode: %d\n", mode);
-    free(c);
-=======
     layout[head->next?mode:MONOCLE](wh + (showpanel ? 0 : PANEL_HEIGHT), (TOP_PANEL && showpanel ? PANEL_HEIGHT : 0));
->>>>>>> b29d0578
 }
 
 /* toggle visibility state of the panel */
@@ -1412,18 +1233,10 @@
     } else current = c;
 
     for (c=head; c; c=c->next) {
-<<<<<<< HEAD
-        xcb_border_width(dis, c->win, (c->isfullscreen ? 0 : border_width));
+        xcb_border_width(dis, c->win, (!head->next || c->isfullscrn || (mode == MONOCLE && (!c->isfloating && !c->istransient))) ? 0 : BORDER_WIDTH);
         xcb_change_window_attributes(dis, c->win, XCB_CW_BORDER_PIXEL, (current == c ? &win_focus : &win_unfocus));
         if (CLICK_TO_FOCUS) xcb_grab_button(dis, 1, c->win, XCB_EVENT_MASK_BUTTON_PRESS, XCB_GRAB_MODE_ASYNC, XCB_GRAB_MODE_ASYNC,
            screen->root, XCB_NONE, XCB_BUTTON_INDEX_1, XCB_BUTTON_MASK_ANY);
-=======
-        XSetWindowBorderWidth(dis, c->win, (!head->next || c->isfullscrn || (mode == MONOCLE
-                                && (!c->isfloating && !c->istransient))) ? 0 : BORDER_WIDTH);
-        XSetWindowBorder(dis, c->win, (current == c ? win_focus : win_unfocus));
-        if (CLICK_TO_FOCUS) XGrabButton(dis, Button1, None, c->win, True,
-                ButtonPressMask, GrabModeAsync, GrabModeAsync, None, None);
->>>>>>> b29d0578
     }
 
     xcb_change_property(dis, XCB_PROP_MODE_REPLACE, screen->root, netatoms[NET_ACTIVE], XCB_ATOM_WINDOW, 32, 1, &current->win);
