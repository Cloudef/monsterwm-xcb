/* see license for copyright and license */

#include <stdlib.h>
#include <stdio.h>
#include <stdarg.h>
#include <stdbool.h>
#include <unistd.h>
#include <string.h>
#include <signal.h>
#include <sys/wait.h>
#include <X11/keysym.h>
#include <xcb/xcb.h>
#include <xcb/xcb_atom.h>
#include <xcb/xcb_icccm.h>
#include <xcb/xcb_keysyms.h>
#if XINERAMA
#  include <xcb/xinerama.h>
#endif

/* TODO: Reduce SLOC */

/* set this to 1 to enable debug prints */
#if 0
#  define DEBUG(x)      puts(x);
#  define DEBUGP(x,...) printf(x, ##__VA_ARGS__);
#else
#  define DEBUG(x)      ;
#  define DEBUGP(x,...) ;
#endif

/* upstream compatility */
#define True  true
#define False false
#define Mod1Mask     XCB_MOD_MASK_1
#define Mod4Mask     XCB_MOD_MASK_4
#define ShiftMask    XCB_MOD_MASK_SHIFT
#define ControlMask  XCB_MOD_MASK_CONTROL
#define Button1      XCB_BUTTON_INDEX_1
#define Button2      XCB_BUTTON_INDEX_2
#define Button3      XCB_BUTTON_INDEX_3
#define XCB_MOVE_RESIZE XCB_CONFIG_WINDOW_X | XCB_CONFIG_WINDOW_Y | XCB_CONFIG_WINDOW_WIDTH | XCB_CONFIG_WINDOW_HEIGHT
#define XCB_MOVE        XCB_CONFIG_WINDOW_X | XCB_CONFIG_WINDOW_Y
#define XCB_RESIZE      XCB_CONFIG_WINDOW_WIDTH | XCB_CONFIG_WINDOW_HEIGHT

static char *WM_ATOM_NAME[]   = { "WM_PROTOCOLS", "WM_DELETE_WINDOW" };
static char *NET_ATOM_NAME[]  = { "_NET_SUPPORTED", "_NET_WM_STATE_FULLSCREEN", "_NET_WM_STATE", "_NET_ACTIVE_WINDOW" };

#define LENGTH(x) (sizeof(x)/sizeof(*x))
#define CLEANMASK(mask) (mask & ~(numlockmask | XCB_MOD_MASK_LOCK))
#define BUTTONMASK      XCB_EVENT_MASK_BUTTON_PRESS|XCB_EVENT_MASK_BUTTON_RELEASE

enum { RESIZE, MOVE };
enum { TILE, MONOCLE, BSTACK, GRID, MODES };
enum { WM_PROTOCOLS, WM_DELETE_WINDOW, WM_COUNT };
enum { NET_SUPPORTED, NET_FULLSCREEN, NET_WM_STATE, NET_ACTIVE, NET_COUNT };

/* argument structure to be passed to function by config.h
 * com  - a command to run
 * i    - an integer to indicate different states
 */
typedef union {
    const char** com;
    const int i;
} Arg;

/* a key struct represents a combination of
 * mod      - a modifier mask
 * keysym   - and the key pressed
 * func     - the function to be triggered because of the above combo
 * arg      - the argument to the function
 */
typedef struct {
    unsigned int mod;
    xcb_keysym_t keysym;
    void (*func)(const Arg *);
    const Arg arg;
} key;

/* a button struct represents a combination of
 * mask     - a modifier mask
 * button   - and the mouse button pressed
 * func     - the function to be triggered because of the above combo
 * arg      - the argument to the function
 */
typedef struct {
    unsigned int mask;
    xcb_button_t button;
    void (*func)(const Arg *);
    const Arg arg;
} Button;

/* a client is a wrapper to a window that additionally
 * holds some properties for that window
 *
 * next        - the client after this one, or NULL if the current is the only or last client
 * isurgent    - the window received an urgent hint
 * istransient - the window is transient
 * isfullscrn  - the window is fullscreen
 * isfloating  - the window is floating
 * win         - the window
 *
 * istransient is separate from isfloating as floating window can be reset
 * to their tiling positions, while the transients will always be floating
 */
typedef struct client {
    struct client *next;
    int monitor;
    bool isurgent, istransient, isfullscrn, isfloating;
    xcb_window_t win;
} client;

/* properties of each desktop
 * master_size  - the size of the master window
 * mode         - the desktop's tiling layout mode
 * growth       - growth factor of the first stack window
 * head         - the start of the client list
 * current      - the currently highlighted window
 * prevfocus    - the client that previously had focus
 * showpanel    - the visibility status of the panel
 */
typedef struct {
    int master_size, mode, growth;
    client *head, *current, *prevfocus;
    bool showpanel;
} desktop;

/* properties of each monitor */
typedef struct {
    bool showpanel;
    int current_desktop;
    int previous_desktop;
    int growth;
    int mode;
    int master_size;
    int wh, ww, wx, wy;
    client *head, *prevfocus, *current;
    desktop *desktops;
} monitor;

/* define behavior of certain applications
 * configured in config.h
 * class    - the class or name of the instance
 * desktop  - what desktop it should be spawned at
 * follow   - whether to change desktop focus to the specified desktop
 */
typedef struct {
    const char *class;
    const int desktop;
    const bool follow;
    const bool floating;
} AppRule;

 /* function prototypes sorted alphabetically */
static client* addwindow(xcb_window_t w);
static void buttonpress(xcb_generic_event_t *e);
static void change_monitor(const Arg *arg);
static void change_desktop(const Arg *arg);
static void cleanup(void);
static void client_to_monitor(const Arg *arg);
static void client_to_desktop(const Arg *arg);
static void clientmessage(xcb_generic_event_t *e);
static void configurerequest(xcb_generic_event_t *e);
static void deletewindow(xcb_window_t w);
static void desktopinfo(void);
static void destroynotify(xcb_generic_event_t *e);
static void die(const char* errstr, ...);
static void enternotify(xcb_generic_event_t *e);
static void motionnotify(xcb_generic_event_t *e);
static void focusurgent();
static unsigned int getcolor(char* color);
static void grabbuttons(client *c);
static void grabkeys(void);
static void grid(int h, int y);
static void keypress(xcb_generic_event_t *e);
static void killclient();
static void last_monitor();
static void last_desktop();
static void maprequest(xcb_generic_event_t *e);
static void monocle(int h, int y);
static void move_down();
static void move_up();
static void mousemotion(const Arg *arg);
static void next_win();
static void prev_win();
static void propertynotify(xcb_generic_event_t *e);
static void quit(const Arg *arg);
static void removeclient(client *c);
static void resize_master(const Arg *arg);
static void resize_stack(const Arg *arg);
static void rotate_monitor(const Arg *arg);
static void rotate_desktop(const Arg *arg);
static void run(void);
static void select_monitor(int i);
static void save_desktop(int i);
static void select_desktop(int i);
static void setfullscreen(client *c, bool fullscrn);
static int setup(int default_screen);
static void sigchld();
static void spawn(const Arg *arg);
static void stack(int h, int y);
static void swap_master();
static void switch_mode(const Arg *arg);
static void tile(void);
static void togglepanel();
static void update_current(client *c);
static void unmapnotify(xcb_generic_event_t *e);
static client* wintoclient(xcb_window_t w);
static int areatomonitor(int x, int y);

#include "config.h"

/* variables */
static bool running = true;
static int retval = 0;
<<<<<<< HEAD
static int current_monitor = 0;
static int previous_monitor = 0;
static int MONITORS = 1; /* always at least 1 monitor */
=======
static int previous_desktop = 0, current_desktop = 0;
static int mode = DEFAULT_MODE;
static int master_size, growth = 0;
static int wh, ww; /* window area width/height - screen height minus the panel height */
>>>>>>> 3d08cd3f
static unsigned int win_unfocus, win_focus;
static unsigned int numlockmask = 0; /* dynamic key lock mask */
static monitor *monitors;
static monitor *CM; /* comes from current_monitor, shortened to CM to avoid code clutter */
static xcb_connection_t *dis;
static xcb_screen_t *screen;
static xcb_atom_t wmatoms[WM_COUNT], netatoms[NET_COUNT];

/* events array
 * on receival of a new event, call the appropriate function to handle it
 */
static void (*events[XCB_NO_OPERATION])(xcb_generic_event_t *e);

/* layout array - given the current layout mode, tile the windows
 * h (or hh) is the avaible height that windows have to expand
 * y (or cy) is the num of pixels from top to place the windows (y coordinate)
 */
static void (*layout[MODES])(int h, int y) = {
    [TILE] = stack, [BSTACK]  = stack,
    [GRID] = grid,  [MONOCLE] = monocle,
};

/* get screen of display */
static xcb_screen_t *xcb_screen_of_display(xcb_connection_t *con, int screen) {
    xcb_screen_iterator_t iter;
    iter = xcb_setup_roots_iterator(xcb_get_setup(con));
    for (; iter.rem; --screen, xcb_screen_next(&iter)) if (screen == 0) return iter.data;
    return NULL;
}

/* wrapper to move and resize window */
static inline void xcb_move_resize(xcb_connection_t *con, xcb_window_t win, int x, int y, int w, int h) {
    unsigned int pos[4] = { x, y, w, h };
    xcb_configure_window(con, win, XCB_MOVE_RESIZE, pos);
}

/* wrapper to move window */
static inline void xcb_move(xcb_connection_t *con, xcb_window_t win, int x, int y) {
    unsigned int pos[2] = { x, y };
    xcb_configure_window(con, win, XCB_MOVE, pos);
}

/* wrapper to resize window */
static inline void xcb_resize(xcb_connection_t *con, xcb_window_t win, int w, int h) {
    unsigned int pos[2] = { w, h };
    xcb_configure_window(con, win, XCB_RESIZE, pos);
}

/* wrapper to raise window */
static inline void xcb_raise_window(xcb_connection_t *con, xcb_window_t win) {
    unsigned int arg[1] = { XCB_STACK_MODE_ABOVE };
    xcb_configure_window(con, win, XCB_CONFIG_WINDOW_STACK_MODE, arg);
}

/* wrapper to set xcb border width */
static inline void xcb_border_width(xcb_connection_t *con, xcb_window_t win, int w) {
    unsigned int arg[1] = { w };
    xcb_configure_window(con, win, XCB_CONFIG_WINDOW_BORDER_WIDTH, arg);
}

/* wrapper to get xcb keysymbol from keycode */
static xcb_keysym_t xcb_get_keysym(xcb_keycode_t keycode) {
    xcb_key_symbols_t *keysyms;
    xcb_keysym_t       keysym;

    if (!(keysyms = xcb_key_symbols_alloc(dis))) return 0;
    keysym = xcb_key_symbols_get_keysym(keysyms, keycode, 0);
    xcb_key_symbols_free(keysyms);

    return keysym;
}

/* wrapper to get xcb keycodes from keysymbol */
static xcb_keycode_t* xcb_get_keycodes(xcb_keysym_t keysym) {
    xcb_key_symbols_t *keysyms;
    xcb_keycode_t     *keycode;

    if (!(keysyms = xcb_key_symbols_alloc(dis))) return NULL;
    keycode = xcb_key_symbols_get_keycode(keysyms, keysym);
    xcb_key_symbols_free(keysyms);

    return keycode;
}

/* retieve RGB color from hex (think of html) */
static unsigned int xcb_get_colorpixel(char *hex) {
    char strgroups[3][3]  = {{hex[1], hex[2], '\0'}, {hex[3], hex[4], '\0'}, {hex[5], hex[6], '\0'}};
    unsigned int rgb16[3] = {(strtol(strgroups[0], NULL, 16)), (strtol(strgroups[1], NULL, 16)), (strtol(strgroups[2], NULL, 16))};
    return (rgb16[0] << 16) + (rgb16[1] << 8) + rgb16[2];
}

/* wrapper to get atoms using xcb */
static void xcb_get_atoms(char **names, xcb_atom_t *atoms, unsigned int count) {
    xcb_intern_atom_cookie_t cookies[count];
    xcb_intern_atom_reply_t  *reply;

    for (unsigned int i = 0; i < count; i++) cookies[i] = xcb_intern_atom(dis, 0, strlen(names[i]), names[i]);
    for (unsigned int i = 0; i < count; i++) {
        reply = xcb_intern_atom_reply(dis, cookies[i], NULL); /* TODO: Handle error */
        if (reply) {
            DEBUGP("%s : %d\n", names[i], reply->atom);
            atoms[i] = reply->atom; free(reply);
        } else puts("WARN: monsterwm failed to register %s atom.\nThings might not work right.");
    }
}

/* wrapper to window get attributes using xcb */
static void xcb_get_attributes(xcb_window_t *windows, xcb_get_window_attributes_reply_t **reply, unsigned int count) {
    xcb_get_window_attributes_cookie_t cookies[count];
    for (unsigned int i = 0; i < count; i++) cookies[i] = xcb_get_window_attributes(dis, windows[i]);
    for (unsigned int i = 0; i < count; i++) reply[i]   = xcb_get_window_attributes_reply(dis, cookies[i], NULL); /* TODO: Handle error */
}

/* check if other wm exists */
static int xcb_checkotherwm(void) {
    xcb_generic_error_t *error;
    unsigned int values[1] = {XCB_EVENT_MASK_SUBSTRUCTURE_REDIRECT|XCB_EVENT_MASK_SUBSTRUCTURE_NOTIFY|XCB_EVENT_MASK_PROPERTY_CHANGE|
                              XCB_EVENT_MASK_BUTTON_PRESS|(FOLLOW_MONITOR?XCB_EVENT_MASK_POINTER_MOTION:0)};

    error = xcb_request_check(dis, xcb_change_window_attributes_checked(dis, screen->root, XCB_CW_EVENT_MASK, values));
    xcb_flush(dis);
    if (error) return 1;
    return 0;
}

int areatomonitor(int x, int y) {
    for (int m=0; m<MONITORS; m++)
        if (monitors[m].wx < x && (monitors[m].wx + monitors[m].ww) > x &&
            monitors[m].wy < y && (monitors[m].wy + monitors[m].wh) > y) return m;
    return current_monitor;
}

/* create a new client and add the new window
 * window should notify of property change events
 */
client* addwindow(xcb_window_t w) {
    client *c, *t;
    if (!(c = (client *)calloc(1, sizeof(client))))
        die("error: could not calloc() %u bytes\n", sizeof(client));

    c->monitor = current_monitor;
    if (!CM->head) CM->head = c;
    else if (ATTACH_ASIDE) {
        for(t=CM->head; t->next; t=t->next); /* get the last client */
        t->next = c;
    } else {
<<<<<<< HEAD
        c->next = (t = CM->head);
        CM->head = c;
=======
        c->next = head;
        head = c;
>>>>>>> 3d08cd3f
    }

    unsigned int values[1] = { XCB_EVENT_MASK_PROPERTY_CHANGE|(FOLLOW_MOUSE?XCB_EVENT_MASK_ENTER_WINDOW:0) };
    xcb_change_window_attributes_checked(dis, (c->win = w), XCB_CW_EVENT_MASK, values);
    return c;
}

/* on the press of a button check to see if there's a binded function to call */
void buttonpress(xcb_generic_event_t *e) {
    xcb_button_press_event_t *ev = (xcb_button_press_event_t*)e;
    DEBUGP("xcb: button press: %d state: %d\n", ev->detail, ev->state);

    client *c = wintoclient(ev->event);
    if (!c) return;
    if (CLICK_TO_FOCUS && CM->current != c && ev->detail == XCB_BUTTON_INDEX_1) update_current(c);

    for (unsigned int i=0; i<LENGTH(buttons); i++)
        if (buttons[i].func && buttons[i].button == ev->detail &&
            CLEANMASK(buttons[i].mask) == CLEANMASK(ev->state)) {
            update_current(c);
            buttons[i].func(&(buttons[i].arg));
        }
}

void change_monitor(const Arg *arg) {
    if (arg->i == current_monitor) return;
    previous_monitor = current_monitor;
    select_monitor(arg->i);
    update_current(CM->current);
    desktopinfo();
}

/* focus another desktop
 * to avoid flickering
 * first map the new windows
 * if the layout mode is fullscreen map only one window
 * then unmap previous windows
 */
void change_desktop(const Arg *arg) {
    if (arg->i == CM->current_desktop) return;
    CM->previous_desktop = CM->current_desktop;
    select_desktop(arg->i);
    tile();
    if (CM->mode == MONOCLE && CM->current) xcb_map_window(dis, CM->current->win);
    else for (client *c=CM->head; c; c=c->next) xcb_map_window(dis, c->win);
    update_current(CM->current);
    select_desktop(CM->previous_desktop);
    for (client *c=CM->head; c; c=c->next) xcb_unmap_window(dis, c->win);
    select_desktop(arg->i);
    desktopinfo();
}

/* remove all windows in all desktops by sending a delete message */
void cleanup(void) {
    xcb_query_tree_reply_t  *reply;
    unsigned int nchildren;

    for (int m=0; m<MONITORS; m++)
        free(monitors[m].desktops);
    free(monitors);

    xcb_ungrab_key(dis, XCB_GRAB_ANY, screen->root, XCB_MOD_MASK_ANY);
    reply = xcb_query_tree_reply(dis, xcb_query_tree(dis, screen->root), NULL); /* TODO: error handling */
    if (reply) {
        nchildren = reply[0].children_len;
        for (unsigned int i = 0; i<nchildren; i++) deletewindow(reply[i].parent);
        free(reply);
    }
    xcb_set_input_focus(dis, XCB_NONE, XCB_INPUT_FOCUS_POINTER_ROOT, XCB_CURRENT_TIME);
    xcb_flush(dis);
}

/* move a client to another monitor
 * store the client's window
 * remove the client
 * add the window to the new monitor
 * if defined change focus to the new monitor
 *
 * keep in mind that current pointer might
 * change with each select_monitor() invocation
 */
void client_to_monitor(const Arg *arg) {
    if (CM->current && arg->i < MONITORS && CM->current->monitor == arg->i) return;
    xcb_window_t w = CM->current->win;
    int OLDM = current_monitor;

    bool wfloating = CM->current->isfloating;
    bool wfullscrn = CM->current->isfullscrn;
    bool transient = CM->current->istransient;

    xcb_unmap_window(dis, CM->current->win);
    removeclient(CM->current);

    select_monitor(arg->i);
    CM->current = addwindow(w);
    CM->current->isfloating = wfloating;
    CM->current->isfullscrn = wfullscrn;
    CM->current->istransient = transient;

    tile();
    xcb_map_window(dis, CM->current->win);
    select_monitor(OLDM);
    tile();
    update_current(CM->current);

    if (FOLLOW_WINDOW) change_monitor(arg);
    desktopinfo();
}

/* move a client to another desktop
 * store the client's window
 * remove the client
 * add the window to the new desktop
 * if defined change focus to the new desktop
 *
 * keep in mind that current pointer might
 * change with each select_desktop() invocation
 */
void client_to_desktop(const Arg *arg) {
<<<<<<< HEAD
    if (arg->i == CM->current_desktop || !CM->current) return;
    xcb_window_t w = CM->current->win;
    int cd = CM->current_desktop;

    bool wfloating = CM->current->isfloating;
    bool wfullscrn = CM->current->isfullscrn;
    bool transient = CM->current->istransient;

    xcb_unmap_window(dis, CM->current->win);
    removeclient(CM->current);

    select_desktop(arg->i);
    CM->current = addwindow(w);
    CM->current->isfloating = wfloating;
    CM->current->isfullscrn = wfullscrn;
    CM->current->istransient = transient;
=======
    if (arg->i == current_desktop || !current) return;
    int cd = current_desktop;
    client *c = current;

    /* add the window to the new desktop keeping the client's properties */
    select_desktop(arg->i);
    current = addwindow(c->win);
    current->isfloating  = c->isfloating;
    current->isfullscrn  = c->isfullscrn;
    current->istransient = c->istransient;
>>>>>>> 3d08cd3f

    /* remove the window and client from the current desktop */
    select_desktop(cd);
    xcb_unmap_window(dis, c->win);
    removeclient(c);
    tile();
    update_current(CM->current);

    if (FOLLOW_WINDOW) change_desktop(arg);
    desktopinfo();
}

/* check if window requested fullscreen or activation
 * To change the state of a mapped window, a client MUST
 * send a _NET_WM_STATE client message to the root window
 * message_type must be _NET_WM_STATE
 *   data.l[0] is the action to be taken
 *   data.l[1] is the property to alter three actions:
 *     remove/unset _NET_WM_STATE_REMOVE=0
 *     add/set _NET_WM_STATE_ADD=1,
 *     toggle _NET_WM_STATE_TOGGLE=2
 */
void clientmessage(xcb_generic_event_t *e) {
    xcb_client_message_event_t *ev = (xcb_client_message_event_t*)e;
    client *c = wintoclient(ev->window);
    if (ev->format != 32) return;
    DEBUGP("xcb: client message: %d, %d, %d\n", ev->data.data32[0], ev->data.data32[1], ev->data.data32[2]);
    if (c && ev->type == netatoms[NET_WM_STATE] && ((xcb_atom_t)ev->data.data32[1]
        == netatoms[NET_FULLSCREEN] || (xcb_atom_t)ev->data.data32[2] == netatoms[NET_FULLSCREEN]))
        setfullscreen(c, (ev->data.data32[0] == 1 || (ev->data.data32[0] == 2 && !c->isfullscrn)));
    else if (c && ev->type == netatoms[NET_ACTIVE]) CM->current = c;
    tile();
    update_current(CM->current);
}

/* a configure request means that the window requested changes in its geometry
 * state. if the window is fullscreen discard and fill the screen, else set the
 * appropriate values as requested, and tile the window again so that it fills
 * the gaps that otherwise could have been created
 */
void configurerequest(xcb_generic_event_t *e) {
    xcb_configure_request_event_t *ev = (xcb_configure_request_event_t*)e;
    client *c = wintoclient(ev->window);
    if (c && c->isfullscrn) setfullscreen(c, true);
    else {
        unsigned int v[7];
        unsigned int i = 0;
        if (ev->value_mask & XCB_CONFIG_WINDOW_X)              v[i++] = ev->x;
        if (ev->value_mask & XCB_CONFIG_WINDOW_Y)              v[i++] = ev->y + (CM->showpanel && TOP_PANEL) ? PANEL_HEIGHT : 0;
        if (ev->value_mask & XCB_CONFIG_WINDOW_WIDTH)          v[i++] = (ev->width  < CM->ww - BORDER_WIDTH) ? ev->width  : CM->ww + BORDER_WIDTH;
        if (ev->value_mask & XCB_CONFIG_WINDOW_HEIGHT)         v[i++] = (ev->height < CM->wh - BORDER_WIDTH) ? ev->height : CM->wh + BORDER_WIDTH;
        if (ev->value_mask & XCB_CONFIG_WINDOW_BORDER_WIDTH)   v[i++] = ev->border_width;
        if (ev->value_mask & XCB_CONFIG_WINDOW_SIBLING)        v[i++] = ev->sibling;
        if (ev->value_mask & XCB_CONFIG_WINDOW_STACK_MODE)     v[i++] = ev->stack_mode;
        xcb_configure_window(dis, ev->window, ev->value_mask, v);
    }
    tile();
    if (c && c == CM->current) update_current(c);
}

/* close the window */
void deletewindow(xcb_window_t w) {
    xcb_client_message_event_t ev;
    ev.response_type = XCB_CLIENT_MESSAGE;
    ev.window = w;
    ev.format = 32;
    ev.sequence = 0;
    ev.type = wmatoms[WM_PROTOCOLS];
    ev.data.data32[0] = wmatoms[WM_DELETE_WINDOW];
    ev.data.data32[1] = XCB_CURRENT_TIME;
    xcb_send_event(dis, 0, w, XCB_EVENT_MASK_NO_EVENT, (char*)&ev);
}

/* output info about the desktops on standard output stream
 *
 * the info is a list of ':' separated values for each desktop
 * desktop to desktop info is separated by ' ' single spaces
 * the info values are
 *   the monitor number/id
 *   whether the monitor is the current focused (1) or not (0)
 *   the desktop number/id
 *   the desktop's client count
 *   the desktop's tiling layout mode/id
 *   whether the desktop is the current focused (1) or not (0)
 *   whether any client in that desktop has received an urgent hint
 *
 * once the info is collected, immediately flush the stream
 */
void desktopinfo(void) {
    bool urgent = false;
    int OLDM = current_monitor, cd, n=0, d=0, m=0;
    for (; m<MONITORS; m++) {
        select_monitor(m); d = 0; cd = CM->current_desktop;
        for (client *c; d<DESKTOPS; d++) {
            for (select_desktop(d), c=CM->head, n=0, urgent=false; c; c=c->next, ++n) if (c->isurgent) urgent = true;
            fprintf(stdout, "%d:%d:%d:%d:%d:%d:%d%c", m, current_monitor == OLDM, d, n, CM->mode, CM->current_desktop == cd, urgent, (m+1==MONITORS && d+1==DESKTOPS)?'\n':' ');
        }
        select_desktop(cd);
    }
    fflush(stdout);
    select_monitor(OLDM);
}

/* a destroy notification is received when a window is being closed
 * on receival, remove the appropriate client that held that window
 */
void destroynotify(xcb_generic_event_t *e) {
    DEBUG("xcb: destoroy notify");
    xcb_destroy_notify_event_t *ev = (xcb_destroy_notify_event_t*)e;
    client *c = wintoclient(ev->window);
    if (c) removeclient(c); else { DEBUG("fail destroy"); }
    desktopinfo();
}

/* print a message on standard error stream
 * and exit with failure exit code
 */
void die(const char *errstr, ...) {
    va_list ap;
    va_start(ap, errstr);
    vfprintf(stderr, errstr, ap);
    va_end(ap);
    exit(EXIT_FAILURE);
}

/* when the mouse enters a window's borders
 * the window, if notifying of such events (EnterWindowMask)
 * will notify the wm and will get focus
 */
void enternotify(xcb_generic_event_t *e) {
    xcb_enter_notify_event_t *ev = (xcb_enter_notify_event_t*)e;
    if (!FOLLOW_MOUSE) return;
    DEBUG("xcb: enter notify");
    client *c = wintoclient(ev->event);
    if (c && ev->mode == XCB_NOTIFY_MODE_NORMAL && ev->detail != XCB_NOTIFY_DETAIL_INFERIOR) update_current(c);
}

void motionnotify(xcb_generic_event_t *e) {
    xcb_motion_notify_event_t *ev = (xcb_motion_notify_event_t*)e;
    int area_monitor;
    if (!FOLLOW_MONITOR) return;
    DEBUG("xcb: motion notify");
    if ((area_monitor = areatomonitor(ev->root_x, ev->root_y)) != current_monitor)
        change_monitor(&(Arg){.i = area_monitor});
}

/* find and focus the client which received
 * the urgent hint in the current desktop
 */
void focusurgent() {
    for (int m = 0; m<MONITORS; m++)
        for (client *c=monitors[m].head; c; c=c->next) if (c->isurgent) update_current(c);
}

/* get a pixel with the requested color
 * to fill some window area - borders
 */
unsigned int getcolor(char* color) {
    xcb_colormap_t map = screen->default_colormap;
    xcb_alloc_color_reply_t *c;
    unsigned int r, g, b, rgb, pixel;

    rgb = xcb_get_colorpixel(color);
    r = rgb >> 16; g = rgb >> 8 & 0xFF; b = rgb & 0xFF;
    c = xcb_alloc_color_reply(dis, xcb_alloc_color(dis, map, r * 257, g * 257, b * 257), NULL);
    if (!c)
        die("error: cannot allocate color '%s'\n", c);

    pixel = c->pixel; free(c);
    return pixel;
}

/* set the given client to listen to button events (presses / releases) */
void grabbuttons(client *c) {
    unsigned int modifiers[] = { 0, XCB_MOD_MASK_LOCK, numlockmask, numlockmask|XCB_MOD_MASK_LOCK };
    for (unsigned int b=0; b<LENGTH(buttons); b++)
        for (unsigned int m=0; m<LENGTH(modifiers); m++)
            xcb_grab_button(dis, 1, c->win, XCB_EVENT_MASK_BUTTON_PRESS, XCB_GRAB_MODE_ASYNC, XCB_GRAB_MODE_ASYNC,
                    screen->root, XCB_NONE, buttons[b].button, buttons[b].mask|modifiers[m]);
}

/* the wm should listen to key presses */
void grabkeys(void) {
    xcb_keycode_t *keycode;
    unsigned int modifiers[] = { 0, XCB_MOD_MASK_LOCK, numlockmask, numlockmask|XCB_MOD_MASK_LOCK };
    xcb_ungrab_key(dis, XCB_GRAB_ANY, screen->root, XCB_MOD_MASK_ANY);
    for (unsigned int i=0; i<LENGTH(keys); i++) {
        keycode = xcb_get_keycodes(keys[i].keysym);
        for (unsigned int k=0; keycode[k] != XCB_NO_SYMBOL; k++)
            for (unsigned int m=0; m<LENGTH(modifiers); m++)
                xcb_grab_key(dis, 1, screen->root, keys[i].mod | modifiers[m], keycode[k], XCB_GRAB_MODE_ASYNC, XCB_GRAB_MODE_ASYNC);
    }
}

/* arrange windows in a grid */
void grid(int hh, int cy) {
    int n = 0, cols = 0;
    for (client *c = CM->head; c; c=c->next) if (!c->istransient && !c->isfullscrn && !c->isfloating) ++n;
    for (cols=0; cols <= n/2; cols++) if (cols*cols >= n) break; /* emulate square root */
    if (n == 5) cols = 2;

    int rows = n/cols, cn = 0, rn = 0, i = 0, ch = hh - BORDER_WIDTH, cw = (CM->ww - BORDER_WIDTH)/(cols?cols:1);
    for (client *c=CM->head; c; c=c->next, i++) {
        if (c->isfullscrn || c->istransient || c->isfloating) { i--; continue; }
        if (i/rows + 1 > cols - n%cols) rows = n/cols + 1;
        xcb_move_resize(dis, c->win, CM->wx + cn*cw, CM->wy + cy + rn*ch/rows, cw - BORDER_WIDTH, ch/rows - BORDER_WIDTH);
        if (++rn >= rows) { rn = 0; cn++; }
    }
}

/* on the press of a key check to see if there's a binded function to call */
void keypress(xcb_generic_event_t *e) {
    xcb_key_press_event_t *ev       = (xcb_key_press_event_t *)e;
    xcb_keysym_t           keysym   = xcb_get_keysym(ev->detail);
    DEBUGP("xcb: keypress: code: %d mod: %d\n", ev->detail, ev->state);
    for (unsigned int i=0; i<LENGTH(keys); i++)
        if (keysym == keys[i].keysym && CLEANMASK(keys[i].mod) == CLEANMASK(ev->state) && keys[i].func)
                keys[i].func(&keys[i].arg);
}

/* explicitly kill a client - close the highlighted window
 * send a delete message and remove the client
 */
void killclient() {
    if (!CM->current) return;
    deletewindow(CM->current->win);
    removeclient(CM->current);
}

/* focus the previously focused monitor */
void last_monitor() {
    change_monitor(&(Arg){.i = previous_monitor});
}

/* focus the previously focused desktop */
void last_desktop() {
    change_desktop(&(Arg){.i = CM->previous_desktop});
}

/* a map request is received when a window wants to display itself
 * if the window has override_redirect flag set then it should not be handled
 * by the wm. if the window already has a client then there is nothing to do.
 *
 * get the window class and name instance and try to match against an app rule.
 * create a client for the window, that client will always be current.
 * check for transient state, and fullscreen state and the appropriate values.
 * if the desktop in which the window was spawned is the current desktop then
 * display the window, else, if set, focus the new desktop.
 */
void maprequest(xcb_generic_event_t *e) {
    xcb_map_request_event_t            *ev = (xcb_map_request_event_t*)e;
    xcb_window_t                       windows[] = { ev->window }, transient = 0;
    xcb_get_window_attributes_reply_t  *attr[1];
    xcb_icccm_get_wm_class_reply_t     ch;
    xcb_get_geometry_reply_t           *geometry;
    xcb_get_property_reply_t           *prop_reply;

    DEBUG("xcb: map request");
    xcb_get_attributes(windows, attr, 1);
    if (attr[0]->override_redirect) return;
    if (wintoclient(ev->window))    return;
    DEBUG("xcb: manage");

    bool follow = false, floating = false;
    int cd = CM->current_desktop, newdsk = CM->current_desktop;
    if (xcb_icccm_get_wm_class_reply(dis, xcb_icccm_get_wm_class(dis, ev->window), &ch, NULL)) { /* TODO: error handling */
        DEBUGP("class: %s instance: %s\n", ch.class_name, ch.instance_name);
        for (unsigned int i=0; i<LENGTH(rules); i++)
            if (!strcmp(ch.class_name, rules[i].class) || !strcmp(ch.instance_name, rules[i].class)) {
                follow = rules[i].follow;
                newdsk = (rules[i].desktop < 0) ? CM->current_desktop : rules[i].desktop;
                floating = rules[i].floating;
                break;
            }
        xcb_icccm_get_wm_class_reply_wipe(&ch);
    }

    /* might be useful in future */
    geometry = xcb_get_geometry_reply(dis, xcb_get_geometry(dis, ev->window), NULL); /* TODO: error handling */
    if (geometry) {
        DEBUGP("geom: %ux%u+%d+%d\n", geometry->width, geometry->height,
                                      geometry->x,     geometry->y);
        free(geometry);
    }

    select_desktop(newdsk);
    CM->prevfocus = CM->current;
    CM->current   = addwindow(ev->window);

    xcb_icccm_get_wm_transient_for_reply(dis, xcb_icccm_get_wm_transient_for_unchecked(dis, ev->window), &transient, NULL); /* TODO: error handling */
    CM->current->istransient = transient?true:false;
    CM->current->isfloating  = floating || CM->current->istransient;

    prop_reply  = xcb_get_property_reply(dis, xcb_get_property_unchecked(dis, 0, ev->window, netatoms[NET_WM_STATE], XCB_ATOM_ATOM, 0, 1), NULL); /* TODO: error handling */
    if (prop_reply) {
        if (prop_reply->format == 32) {
            xcb_atom_t *v = xcb_get_property_value(prop_reply);
            for (unsigned int i=0; i<prop_reply->value_len; i++)
                DEBUGP("%d : %d\n", i, v[0]);
            setfullscreen(CM->current, (v[0] == netatoms[NET_FULLSCREEN]));
        }
        free(prop_reply);
    }

    /** information for stdout **/
    DEBUGP("transient: %d\n", CM->current->istransient);
    DEBUGP("floating:  %d\n", CM->current->isfloating);

    select_desktop(cd);
    if (cd == newdsk) {
        tile();
        xcb_map_window(dis, ev->window);
        update_current(CM->current);
        grabbuttons(CM->current);
    } else if (follow) change_desktop(&(Arg){.i = newdsk});
    desktopinfo();
}

/* grab the pointer and get it's current position
 * all pointer movement events will be reported until it's ungrabbed
 * until the mouse button has not been released,
 * grab the interesting events - button press/release and pointer motion
 * and on on pointer movement resize or move the window under the curson.
 * if the received event is a map request or a configure request call the
 * appropriate handler, and stop listening for other events.
 * Ungrab the poitner and event handling is passed back to run() function.
 * Once a window has been moved or resized, it's marked as floating.
 */
void mousemotion(const Arg *arg) {
    xcb_get_geometry_reply_t  *geometry;
    xcb_query_pointer_reply_t *pointer;
    xcb_grab_pointer_reply_t  *grab_reply;
    int mx, my, winx, winy, winw, winh, xw, yh;

    if (!CM->current) return;
    geometry = xcb_get_geometry_reply(dis, xcb_get_geometry(dis, CM->current->win), NULL); /* TODO: error handling */
    if (geometry) {
        winx = geometry->x;     winy = geometry->y;
        winw = geometry->width; winh = geometry->height;
        free(geometry);
    } else return;

    pointer = xcb_query_pointer_reply(dis, xcb_query_pointer(dis, screen->root), 0);
    if (!pointer) return;
    mx = pointer->root_x; my = pointer->root_y;

    grab_reply = xcb_grab_pointer_reply(dis, xcb_grab_pointer(dis, 0, screen->root, BUTTONMASK|XCB_EVENT_MASK_BUTTON_MOTION|XCB_EVENT_MASK_POINTER_MOTION,
            XCB_GRAB_MODE_ASYNC, XCB_GRAB_MODE_ASYNC, XCB_NONE, XCB_NONE, XCB_CURRENT_TIME), NULL);
    if (!grab_reply || grab_reply->status != XCB_GRAB_STATUS_SUCCESS) return;

    xcb_generic_event_t *e = NULL;
    xcb_motion_notify_event_t *ev = NULL;
    int area_monitor; bool ungrab = false;
    do {
        if (e) free(e); xcb_flush(dis);
        while(!(e = xcb_wait_for_event(dis))) xcb_flush(dis);
        switch (e->response_type & ~0x80) {
            case XCB_CONFIGURE_REQUEST: case XCB_MAP_REQUEST:
                events[e->response_type & ~0x80](e);
                break;
            case XCB_MOTION_NOTIFY:
                ev = (xcb_motion_notify_event_t*)e;
                xw = (arg->i == MOVE ? winx : winw) + ev->root_x - mx;
                yh = (arg->i == MOVE ? winy : winh) + ev->root_y - my;
                if (arg->i == RESIZE) xcb_resize(dis, CM->current->win, xw>MINWSZ?xw:winw, yh>MINWSZ?yh:winh);
                else if (arg->i == MOVE) {
                    xcb_move(dis, CM->current->win, xw, yh);
                    if ((area_monitor = areatomonitor(xw, yh)) != current_monitor) {
                        client_to_monitor(&(Arg){.i = area_monitor});
                        change_monitor(&(Arg){.i = area_monitor});
                    }
                }
                xcb_flush(dis);
                break;
            case XCB_KEY_PRESS:
            case XCB_KEY_RELEASE:
            case XCB_BUTTON_PRESS:
            case XCB_BUTTON_RELEASE:
                ungrab = true;
        }
        CM->current->isfloating = true;
    } while(!ungrab && CM->current);
    DEBUG("xcb: ungrab");
    xcb_ungrab_pointer(dis, XCB_CURRENT_TIME);
    update_current(CM->current);
    tile();
}

/* each window should cover all the available screen space */
void monocle(int hh, int cy) {
    for (client *c=CM->head; c; c=c->next) if (!c->isfullscrn && !c->isfloating && !c->istransient)
        xcb_move_resize(dis, c->win, CM->wx, CM->wy + cy, CM->ww, hh);
}

/* move the current client, to current->next
 * and current->next to current client's position
 */
void move_down() {
    if (!CM->current || !CM->head->next) return;

    /* p is previous, n is next, if current is head n is last, c is current */
    client *p = NULL, *n = (CM->current->next) ? CM->current->next : CM->head;
    for (p=CM->head; p && p->next != CM->current; p=p->next);
    /* if there's a previous client then p->next should be what's after c
     * ..->[p]->[c]->[n]->..  ==>  ..->[p]->[n]->[c]->..
     */
    if (p) p->next = CM->current->next;
    /* else if no p client, then c is head, swapping with n should update head
     * [c]->[n]->..  ==>  [n]->[c]->..
     *  ^head              ^head
     */
    else CM->head = n;
    /* if c is the last client, c will be the current head
     * [n]->..->[p]->[c]->NULL  ==>  [c]->[n]->..->[p]->NULL
     *  ^head                         ^head
     * else c will take the place of n, so c-next will be n->next
     * ..->[p]->[c]->[n]->..  ==>  ..->[p]->[n]->[c]->..
     */
    CM->current->next = (CM->current->next) ? n->next : n;
    /* if c was swapped with n then they now point to the same ->next. n->next should be c
     * ..->[p]->[c]->[n]->..  ==>  ..->[p]->[n]->..  ==>  ..->[p]->[n]->[c]->..
     *                                        [c]-^
     */
    if (CM->current->next == n->next) n->next = CM->current;
    /* else c is the last client and n is head,
     * so c will be move to be head, no need to update n->next
     * [n]->..->[p]->[c]->NULL  ==>  [c]->[n]->..->[p]->NULL
     *  ^head                         ^head
     */
    else CM->head = CM->current;

    tile();
    update_current(CM->current);
}

/* move the current client, to the previous from current
 * and the previous from  current to current client's position
 */
void move_up() {
    if (!CM->current || !CM->head->next) return;

    client *pp = NULL, *p;
    /* p is previous from current or last if current is head */
    for (p=CM->head; p->next && p->next != CM->current; p=p->next);
    /* pp is previous from p, or null if current is head and thus p is last */
    if (p->next) for (pp=CM->head; pp; pp=pp->next) if (pp->next == p) break;
    /* if p has a previous client then the next client should be current (current is c)
     * ..->[pp]->[p]->[c]->..  ==>  ..->[pp]->[c]->[p]->..
     */
    if (pp) pp->next = CM->current;
    /* if p doesn't have a previous client, then p might be head, so head must change to c
     * [p]->[c]->..  ==>  [c]->[p]->..
     *  ^head              ^head
     * if p is not head, then c is head (and p is last), so the new head is next of c
     * [c]->[n]->..->[p]->NULL  ==>  [n]->..->[p]->[c]->NULL
     *  ^head         ^last           ^head         ^last
     */
    else CM->head = (CM->current == CM->head) ? CM->current->next : CM->current;
    /* next of p should be next of c
     * ..->[pp]->[p]->[c]->[n]->..  ==>  ..->[pp]->[c]->[p]->[n]->..
     * except if c was head (now c->next is head), so next of p should be c
     * [c]->[n]->..->[p]->NULL  ==>  [n]->..->[p]->[c]->NULL
     *  ^head         ^last           ^head         ^last
     */
    p->next = (CM->current->next == CM->head) ? CM->current : CM->current->next;
    /* next of c should be p
     * ..->[pp]->[p]->[c]->[n]->..  ==>  ..->[pp]->[c]->[p]->[n]->..
     * except if c was head (now c->next is head), so c is must be last
     * [c]->[n]->..->[p]->NULL  ==>  [n]->..->[p]->[c]->NULL
     *  ^head         ^last           ^head         ^last
     */
    CM->current->next = (CM->current->next == CM->head) ? NULL : p;

    tile();
    update_current(CM->current);
}

/* cyclic focus the next window
 * if the window is the last on stack, focus head
 */
void next_win() {
<<<<<<< HEAD
    if (!CM->current || !CM->head->next) return;
    update_current((CM->prevfocus = CM->current)->next ? CM->current->next : CM->head);
    if (CM->mode == MONOCLE) xcb_map_window(dis, CM->current->win);
=======
    if (!current || !head->next) return;
    current = (prevfocus = current)->next ? current->next : head;
    if (mode == MONOCLE) xcb_map_window(dis, current->win);
    update_current(current);
>>>>>>> 3d08cd3f
}

/* cyclic focus the previous window
 * if the window is the head, focus the last stack window
 */
void prev_win() {
    if (!CM->current || !CM->head->next) return;
    if (CM->head == (CM->prevfocus = CM->current)) while (CM->current->next) CM->current=CM->current->next;
    else for (client *t=CM->head; t; t=t->next) if (t->next == CM->current) { CM->current = t; break; }
    if (CM->mode == MONOCLE) xcb_map_window(dis, CM->current->win);
    update_current(CM->current);
}

/* property notify is called when one of the window's properties
 * is changed, such as an urgent hint is received
 */
void propertynotify(xcb_generic_event_t *e) {
    xcb_property_notify_event_t *ev = (xcb_property_notify_event_t*)e;
    xcb_icccm_wm_hints_t wmh;
    client *c;

    DEBUG("xcb: property notify");
    c = wintoclient(ev->window);
    if (!c || ev->atom != XCB_ICCCM_WM_ALL_HINTS) return;
    DEBUG("xcb: got hint!");
    if (xcb_icccm_get_wm_hints_reply(dis, xcb_icccm_get_wm_hints(dis, ev->window), &wmh, NULL)) /* TODO: error handling */
        c->isurgent = (wmh.flags & XCB_ICCCM_WM_HINT_X_URGENCY);
    desktopinfo();
}

/* to quit just stop receiving events
 * run() is stopped and control is back to main()
 */
void quit(const Arg *arg) {
    retval = arg->i;
    running = false;
}

/* remove the specified client
 * the previous client must point to the next client of the given
 * the removing client can be on any desktop, so we must return
 * back the current focused desktop
 *
 * keep in mind that the current set and the current update may
 * differ. current pointer changes in every select_desktop()
 * invocation.
 */
void removeclient(client *c) {
    DEBUG("xcb: removeclient");
    client **p = NULL;
    int OLDM = current_monitor;
    select_monitor(c->monitor);
    DEBUGP("remove monitor: %d\n", c->monitor);
    int nd = 0, cd = CM->current_desktop;
    for (bool found = false; nd<DESKTOPS && !found; nd++)
        for (select_desktop(nd), p = &CM->head; *p && !(found = *p == c); p = &(*p)->next);
    *p = c->next;
    CM->current = (CM->prevfocus && CM->prevfocus != c) ? CM->prevfocus : (*p) ? (CM->prevfocus = *p) : (CM->prevfocus = CM->head);
    select_desktop(cd);
    tile();
    if (CM->mode == MONOCLE && cd == --nd && CM->current) xcb_map_window(dis, CM->current->win);
    update_current(CM->current);
    free(c);
    select_monitor(OLDM);
    update_current(CM->current);
}

/* resize the master window - check for boundary size limits
 * the size of a window can't be less than MINWSZ
 */
void resize_master(const Arg *arg) {
    int msz = CM->master_size + arg->i;
    if ((CM->mode == BSTACK ? CM->wh : CM->ww) - msz <= MINWSZ || msz <= MINWSZ) return;
    CM->master_size = msz;
    tile();
}

/* resize the first stack window - no boundary checks */
void resize_stack(const Arg *arg) {
    CM->growth += arg->i;
    tile();
}

void rotate_monitor(const Arg *arg) {
    change_monitor(&(Arg){.i = (current_monitor + MONITORS + arg->i) % MONITORS});
}

/* jump and focus the 'current + n' desktop */
void rotate_desktop(const Arg *arg) {
    change_desktop(&(Arg){.i = (CM->current_desktop + DESKTOPS + arg->i) % DESKTOPS});
}

/* main event loop - on receival of an event call the appropriate event handler */
void run(void) {
    xcb_generic_event_t *ev;
    while(running) {
        xcb_flush(dis);
        if (xcb_connection_has_error(dis)) die("error: X11 connection got interrupted\n");
        if ((ev = xcb_wait_for_event(dis))) {
            if (events[ev->response_type & ~0x80]) events[ev->response_type & ~0x80](ev);
            else { DEBUGP("xcb: unimplented event: %d\n", ev->response_type & ~0x80); }
            free(ev);
        }
    }
}

void select_monitor(int i) {
   if (i >= MONITORS) return;
   CM = &monitors[i];
   current_monitor = i;
}

/* save specified desktop's properties */
void save_desktop(int i) {
<<<<<<< HEAD
    if (i >= DESKTOPS) return;
    CM->desktops[i].master_size = CM->master_size;
    CM->desktops[i].mode        = CM->mode;
    CM->desktops[i].growth      = CM->growth;
    CM->desktops[i].head        = CM->head;
    CM->desktops[i].current     = CM->current;
    CM->desktops[i].showpanel   = CM->showpanel;
    CM->desktops[i].prevfocus   = CM->prevfocus;
=======
    if (i < 0 || i >= DESKTOPS) return;
    desktops[i].master_size = master_size;
    desktops[i].mode        = mode;
    desktops[i].growth      = growth;
    desktops[i].head        = head;
    desktops[i].current     = current;
    desktops[i].showpanel   = showpanel;
    desktops[i].prevfocus   = prevfocus;
>>>>>>> 3d08cd3f
}

/* set the specified desktop's properties */
void select_desktop(int i) {
<<<<<<< HEAD
    if (i >= DESKTOPS) return;
    save_desktop(CM->current_desktop);
    CM->master_size     = CM->desktops[i].master_size;
    CM->mode            = CM->desktops[i].mode;
    CM->growth          = CM->desktops[i].growth;
    CM->head            = CM->desktops[i].head;
    CM->current         = CM->desktops[i].current;
    CM->showpanel       = CM->desktops[i].showpanel;
    CM->prevfocus       = CM->desktops[i].prevfocus;
    CM->current_desktop = i;
=======
    if (i < 0 || i >= DESKTOPS) return;
    save_desktop(current_desktop);
    master_size     = desktops[i].master_size;
    mode            = desktops[i].mode;
    growth          = desktops[i].growth;
    head            = desktops[i].head;
    current         = desktops[i].current;
    showpanel       = desktops[i].showpanel;
    prevfocus       = desktops[i].prevfocus;
    current_desktop = i;
>>>>>>> 3d08cd3f
}

/* set or unset fullscreen state of client */
void setfullscreen(client *c, bool fullscrn) {
    DEBUGP("xcb: set fullscreen: %d\n", fullscrn);
    long data[] = { fullscrn ? netatoms[NET_FULLSCREEN] : XCB_NONE };
    if (fullscrn != c->isfullscrn) xcb_change_property(dis, XCB_PROP_MODE_REPLACE, c->win, netatoms[NET_WM_STATE], XCB_ATOM_ATOM, 32, fullscrn, data);
    if ((c->isfullscrn = fullscrn)) xcb_move_resize(dis, c->win, CM->wx, CM->wy, CM->ww, CM->wh + PANEL_HEIGHT);
}

/* get numlock modifier using xcb */
int setup_keyboard(void)
{
    xcb_get_modifier_mapping_reply_t *reply;
    xcb_keycode_t                    *modmap;
    xcb_keycode_t                    *numlock;

    reply   = xcb_get_modifier_mapping_reply(dis, xcb_get_modifier_mapping_unchecked(dis), NULL); /* TODO: error checking */
    if (!reply) return -1;

    modmap = xcb_get_modifier_mapping_keycodes(reply);
    if (!modmap) return -1;

    numlock = xcb_get_keycodes(XK_Num_Lock);
    for (unsigned int i=0; i<8; i++)
       for (unsigned int j=0; j<reply->keycodes_per_modifier; j++) {
           xcb_keycode_t keycode = modmap[i * reply->keycodes_per_modifier + j];
           if (keycode == XCB_NO_SYMBOL) continue;
           for (unsigned int n=0; numlock[n] != XCB_NO_SYMBOL; n++)
               if (numlock[n] == keycode) {
                   DEBUGP("xcb: found num-lock %d\n", 1 << i);
                   numlockmask = 1 << i;
                   break;
               }
       }

    return 0;
}

static void setup_monitor(int i, int x, int y, int w, int h)
{
    select_monitor(i);
    if (!(CM->desktops = calloc(DESKTOPS, sizeof(desktop)))) die("error: could not allocate memory for desktops @ monitor %d\n", i);
    CM->ww = w; CM->wh = h; CM->wx = x; CM->wy = y;
    CM->showpanel = SHOW_PANEL; CM->mode = DEFAULT_MODE;
    CM->master_size = ((CM->mode == BSTACK) ? CM->wh : CM->ww) * MASTER_SIZE;

    for (int d=0; d<DESKTOPS; d++) save_desktop(d);
    change_desktop(&(Arg){.i = DEFAULT_DESKTOP});

    DEBUGP("%d: %dx%d+%d,%d\n", i, CM->ww, CM->wh, CM->wx, CM->wy);
}

/* set initial values
 * root window - screen height/width - atoms - xerror handler
 * set masks for reporting events handled by the wm
 * and propagate the suported net atoms
 */
int setup(int default_screen) {
    sigchld();
    screen = xcb_screen_of_display(dis, default_screen);
    if (!screen) die("error: cannot aquire screen\n");

    /* check if another wm is running */
    if (xcb_checkotherwm()) die("error: other wm is running\n");

#if XINERAMA
    xcb_xinerama_query_screens_reply_t *xinerama_reply;
    xcb_xinerama_screen_info_iterator_t xinerama_iter;
    if (!(xinerama_reply = xcb_xinerama_query_screens_reply(dis, xcb_xinerama_query_screens(dis), NULL))) /* TODO: check error */
        die("error: xinerama failed to query screens\n");
    xinerama_iter = xcb_xinerama_query_screens_screen_info_iterator(xinerama_reply);
    MONITORS = xinerama_iter.rem?xinerama_iter.rem:MONITORS;
    free(xinerama_reply);
#endif /* XINERAMA */

    /* alloc monitors */
    DEBUGP("MONITORS: %d\n", MONITORS);
    if (!(monitors = calloc(MONITORS, sizeof(monitor)))) die("error: could not allocate memory for monitors");

#if XINERAMA
    if (xinerama_iter.rem) {
        for (int i=0; xinerama_iter.rem; xcb_xinerama_screen_info_next(&xinerama_iter)) {
            setup_monitor(i++, xinerama_iter.data->x_org, xinerama_iter.data->y_org,
                          xinerama_iter.data->width,
                          xinerama_iter.data->height - (SHOW_PANEL ? PANEL_HEIGHT : 0));
        }
    } else
#endif /* XINERAMA */
    {
        setup_monitor(0, 0, 0,
                screen->width_in_pixels - BORDER_WIDTH,
                screen->height_in_pixels - (SHOW_PANEL ? PANEL_HEIGHT : 0) - BORDER_WIDTH);
    }

    win_focus   = getcolor(FOCUS);
    win_unfocus = getcolor(UNFOCUS);

    /* setup keyboard */
    if (setup_keyboard() == -1)
        die("error: failed to setup keyboard\n");

    /* set up atoms for dialog/notification windows */
    xcb_get_atoms(WM_ATOM_NAME, wmatoms, WM_COUNT);
    xcb_get_atoms(NET_ATOM_NAME, netatoms, NET_COUNT);

    /* check if another wm is running */
    if (xcb_checkotherwm())
        die("error: other wm is running\n");

    xcb_change_property(dis, XCB_PROP_MODE_REPLACE, screen->root, netatoms[NET_SUPPORTED], XCB_ATOM_ATOM, 32, NET_COUNT, netatoms);
    grabkeys();

    /* set events */
    for (unsigned int i=0; i<XCB_NO_OPERATION; i++) events[i] = NULL;
    events[XCB_BUTTON_PRESS]        = buttonpress;
    events[XCB_CLIENT_MESSAGE]      = clientmessage;
    events[XCB_CONFIGURE_REQUEST]   = configurerequest;
    events[XCB_DESTROY_NOTIFY]      = destroynotify;
    events[XCB_ENTER_NOTIFY]        = enternotify;
    events[XCB_KEY_PRESS]           = keypress;
    events[XCB_MAP_REQUEST]         = maprequest;
    events[XCB_PROPERTY_NOTIFY]     = propertynotify;
    events[XCB_UNMAP_NOTIFY]        = unmapnotify;
    events[XCB_MOTION_NOTIFY]       = motionnotify;

    change_monitor(&(Arg){.i = DEFAULT_MONITOR});
    change_desktop(&(Arg){.i = DEFAULT_DESKTOP});
    return 0;
}

void sigchld() {
    if (signal(SIGCHLD, sigchld) == SIG_ERR)
        die("error: can't install SIGCHLD handler\n");
    while(0 < waitpid(-1, NULL, WNOHANG));
}

/* execute a command */
void spawn(const Arg *arg) {
    if (fork()) return;
    if (dis) close(screen->root);
    setsid();
    execvp((char*)arg->com[0], (char**)arg->com);
    fprintf(stderr, "error: execvp %s", (char *)arg->com[0]);
    perror(" failed"); /* also prints the err msg */
    exit(EXIT_SUCCESS);
}

/* arrange windows in normal or bottom stack tile */
void stack(int hh, int cy) {
    client *c;
    int n = 0, d = 0, z = (CM->mode == BSTACK ? CM->ww : hh), cx = 0, cw = 0, ch = 0;

    /* count stack windows - start from head->next */
    for (n=0, c=CM->head->next; c; c=c->next) if (!c->isfullscrn && !c->isfloating && !c->istransient) ++n;

    /* grab the first non-floating, non-fullscreen window and place it on master
     * if it's a stack window, remove it from the stack count (--n)
     */
    for (c=CM->head; c && (c->isfullscrn || c->isfloating || c->istransient); c=c->next, --n);

    /* if there is only one window, it should cover the available screen space
     * if there is only one stack window (n == 1) then we don't care about growth
     * if more than one stack windows (n > 1) on screen then adjustments may be needed
     *   - d is the num of pixels than remain on the bottom of the screen plus the growth
     *   - z is the clients' height/width
     *
     *      ----------  -.    --------------------.
     *      |   |----| --|--> growth               `}--> first client will get (z+d) height/width
     *      |   |    |   |                          |
     *      |   |----|   }--> screen height - hh  --'
     *      |   |    | }-|--> client height - z       :: 2 stack clients on tile mode ..looks like a spaceship
     *      ----------  -'                            :: piece of aart by c00kiemon5ter o.O om nom nom nom nom
     *
     *     what we do is, remove the growth from the screen height  : (z - growth)
     *     and then divide that space with the windows on the stack : (z - growth)/n
     *     so all windows have equal height/width (z)
     *     growth is left out and will later be added to the first's client height/width
     *     before that, there will be cases when the num of windows is not perfectly
     *     divided with then available screen height/width (ie 100px scr. height, and 3 windows)
     *     so we get that remaining space and merge growth to it (d): (z - growth) % n + growth
     *     finally we know each client's height, and how many pixels should be added to
     *     the first stack window so that it satisfies growth, and doesn't create gaps
     *     on the bottom of the screen.
     */
    if (c && n < 1) {
        xcb_move_resize(dis, c->win, CM->wx + cx, CM->wy + cy, CM->ww - 2*BORDER_WIDTH, hh - 2*BORDER_WIDTH);
        return;
    } else if (c && n > 1) { d = (z - CM->growth) % n + CM->growth; z = (z - CM->growth) / n; }

    /* tile the first non-floating, non-fullscreen window to cover the master area */
    if (c) (CM->mode == BSTACK) ? xcb_move_resize(dis, c->win, CM->wx + cx, CM->wy + cy, CM->ww - 2*BORDER_WIDTH, CM->master_size - BORDER_WIDTH)
                                : xcb_move_resize(dis, c->win, CM->wx + cx, CM->wy + cy, CM->master_size - BORDER_WIDTH, hh - 2*BORDER_WIDTH);

    /* tile the next non-floating, non-fullscreen stack window with growth/d */
    if (c) for (c=c->next; c && (c->isfullscrn || c->isfloating || c->istransient); c=c->next);
    if (c) (CM->mode == BSTACK) ? xcb_move_resize(dis, c->win, CM->wx + cx, CM->wy + (cy += CM->master_size),
                              (cw =  z - BORDER_WIDTH)  - BORDER_WIDTH + d,
                              (ch = hh - BORDER_WIDTH*2 - CM->master_size))
                            : xcb_move_resize(dis, c->win, CM->wx + (cx += CM->master_size), CM->wy + cy,
                              (cw = CM->ww - BORDER_WIDTH*2 - CM->master_size),
                              (ch =  z - BORDER_WIDTH)  - BORDER_WIDTH + d);

    /* tile the rest of the non-floating, non-fullscreen stack windows */
    if (c) for (CM->mode==BSTACK?(cx+=cw+d):(cy+=ch+d), c=c->next; c; c=c->next)
        if (!c->isfullscrn && !c->isfloating && !c->istransient) {
            xcb_move_resize(dis, c->win, CM->wx + cx, CM->wy + cy, cw, ch);
            (CM->mode == BSTACK) ? (cx+=z) : (cy+=z);
        }
}

/* swap master window with current or
 * if current is head swap with next
 * if current is not head, then head
 * is behind us, so move_up until we
 * are the head
 */
void swap_master() {
    if (!CM->current || !CM->head->next || CM->mode == MONOCLE) return;
    if (CM->current == CM->head) move_down();
    else while (CM->current != CM->head) move_up();
    update_current(CM->head);
    tile();
}

/* switch the tiling mode and reset all floating windows */
void switch_mode(const Arg *arg) {
    if (CM->mode == arg->i) for (client *c=CM->head; c; c=c->next) c->isfloating = False;
    if (CM->mode == MONOCLE) for (client *c=CM->head; c; c=c->next) xcb_map_window(dis, c->win);
    CM->mode = arg->i;
    CM->master_size = (CM->mode == BSTACK ? CM->wh : CM->ww) * MASTER_SIZE;
    tile();
    update_current(CM->current);
    desktopinfo();
}

/* tile all windows of current desktop - call the handler tiling function */
void tile(void) {
    if (!CM->head) return; /* nothing to arange */
    layout[CM->head->next ? CM->mode : MONOCLE](CM->wh + (CM->showpanel ? 0 : PANEL_HEIGHT),
                                          (TOP_PANEL && CM->showpanel ? PANEL_HEIGHT : 0));
}

/* toggle visibility state of the panel */
void togglepanel() {
    CM->showpanel = !CM->showpanel;
    tile();
}

/* windows that request to unmap should lose their
 * client, so no invisible windows exist on screen
 */
void unmapnotify(xcb_generic_event_t *e) {
    xcb_unmap_notify_event_t *ev = (xcb_unmap_notify_event_t *)e;
    client *c = wintoclient(ev->window);
    if (c && ev->event != screen->root) removeclient(c);
    desktopinfo();
}

/* update client - set highlighted borders and active window
 * if no client is given update current
 * if current is NULL then delete the active window property
 *
 * a window should have borders in any case except if
 *  - the window is not floating or transient
 *  - the window is fullscreen
 *  - the window is the only window on screen
 *  - the mode is MONOCLE and non of the above applies
 */
void update_current(client *c) {
    if (!c) {
        xcb_delete_property(dis, screen->root, netatoms[NET_ACTIVE]);
        return;
    } else CM->current = c;

    for (int m=0; m<MONITORS; m++) {
        for (c=monitors[m].head; c; c=c->next) {
            xcb_border_width(dis, c->win, (!monitors[m].head->next || c->isfullscrn || (monitors[m].mode == MONOCLE && (!c->isfloating && !c->istransient))) ? 0 : BORDER_WIDTH);
            xcb_change_window_attributes(dis, c->win, XCB_CW_BORDER_PIXEL, (CM->current == c ? &win_focus : &win_unfocus));
            if (CLICK_TO_FOCUS) xcb_grab_button(dis, 1, c->win, XCB_EVENT_MASK_BUTTON_PRESS, XCB_GRAB_MODE_ASYNC, XCB_GRAB_MODE_ASYNC,
               screen->root, XCB_NONE, XCB_BUTTON_INDEX_1, XCB_BUTTON_MASK_ANY);
        }
    }

    xcb_change_property(dis, XCB_PROP_MODE_REPLACE, screen->root, netatoms[NET_ACTIVE], XCB_ATOM_WINDOW, 32, 1, &CM->current->win);
    xcb_set_input_focus(dis, XCB_INPUT_FOCUS_POINTER_ROOT, CM->current->win, XCB_CURRENT_TIME);
    xcb_raise_window(dis, CM->current->win);

    if (CLICK_TO_FOCUS) {
        xcb_ungrab_button(dis, XCB_BUTTON_INDEX_1, CM->current->win, XCB_BUTTON_MASK_ANY);
        grabbuttons(CM->current);
    }
}

/* find to which client the given window belongs to */
client* wintoclient(xcb_window_t w) {
    client *c = NULL;
    int d = 0, m = 0, OLDM = current_monitor, cd; bool found = false;
    for (; m<MONITORS && !found; ++m) {
        select_monitor(m); d = 0; cd = CM->current_desktop;
        for (; d<DESKTOPS && !found; ++d)
            for (select_desktop(d), c=monitors[m].head; c && !(found = (w == c->win)); c=c->next);
        select_desktop(cd);
    }
    select_monitor(OLDM);
    return c;
}

int xerrorstart() {
    die("error: another window manager is already running\n");
    return -1;
}

int main(int argc, char *argv[]) {
    int default_screen;
    if (argc == 2 && strcmp("-v", argv[1]) == 0) {
        fprintf(stdout, "%s-%s\n", WMNAME, VERSION);
        return EXIT_SUCCESS;
    } else if (argc != 1) die("usage: %s [-v]\n", WMNAME);
    if (xcb_connection_has_error((dis = xcb_connect(NULL, &default_screen))))
        die("error: cannot open display\n");
    if (setup(default_screen) != -1) {
      desktopinfo(); /* zero out every desktop on (re)start */
      run();
    }
    cleanup();
    xcb_disconnect(dis);
    return retval;
}

/* vim: set ts=4 sw=4 :*/<|MERGE_RESOLUTION|>--- conflicted
+++ resolved
@@ -212,16 +212,9 @@
 /* variables */
 static bool running = true;
 static int retval = 0;
-<<<<<<< HEAD
 static int current_monitor = 0;
 static int previous_monitor = 0;
 static int MONITORS = 1; /* always at least 1 monitor */
-=======
-static int previous_desktop = 0, current_desktop = 0;
-static int mode = DEFAULT_MODE;
-static int master_size, growth = 0;
-static int wh, ww; /* window area width/height - screen height minus the panel height */
->>>>>>> 3d08cd3f
 static unsigned int win_unfocus, win_focus;
 static unsigned int numlockmask = 0; /* dynamic key lock mask */
 static monitor *monitors;
@@ -368,13 +361,8 @@
         for(t=CM->head; t->next; t=t->next); /* get the last client */
         t->next = c;
     } else {
-<<<<<<< HEAD
-        c->next = (t = CM->head);
+        c->next = CM->head;
         CM->head = c;
-=======
-        c->next = head;
-        head = c;
->>>>>>> 3d08cd3f
     }
 
     unsigned int values[1] = { XCB_EVENT_MASK_PROPERTY_CHANGE|(FOLLOW_MOUSE?XCB_EVENT_MASK_ENTER_WINDOW:0) };
@@ -494,35 +482,16 @@
  * change with each select_desktop() invocation
  */
 void client_to_desktop(const Arg *arg) {
-<<<<<<< HEAD
     if (arg->i == CM->current_desktop || !CM->current) return;
-    xcb_window_t w = CM->current->win;
     int cd = CM->current_desktop;
-
-    bool wfloating = CM->current->isfloating;
-    bool wfullscrn = CM->current->isfullscrn;
-    bool transient = CM->current->istransient;
-
-    xcb_unmap_window(dis, CM->current->win);
-    removeclient(CM->current);
-
-    select_desktop(arg->i);
-    CM->current = addwindow(w);
-    CM->current->isfloating = wfloating;
-    CM->current->isfullscrn = wfullscrn;
-    CM->current->istransient = transient;
-=======
-    if (arg->i == current_desktop || !current) return;
-    int cd = current_desktop;
-    client *c = current;
+    client *c = CM->current;
 
     /* add the window to the new desktop keeping the client's properties */
     select_desktop(arg->i);
-    current = addwindow(c->win);
-    current->isfloating  = c->isfloating;
-    current->isfullscrn  = c->isfullscrn;
-    current->istransient = c->istransient;
->>>>>>> 3d08cd3f
+    CM->current = addwindow(c->win);
+    CM->current->isfloating  = c->isfloating;
+    CM->current->isfullscrn  = c->isfullscrn;
+    CM->current->istransient = c->istransient;
 
     /* remove the window and client from the current desktop */
     select_desktop(cd);
@@ -1004,16 +973,10 @@
  * if the window is the last on stack, focus head
  */
 void next_win() {
-<<<<<<< HEAD
     if (!CM->current || !CM->head->next) return;
-    update_current((CM->prevfocus = CM->current)->next ? CM->current->next : CM->head);
+    CM->current = (CM->prevfocus = CM->current)->next ? CM->current->next : CM->head;
     if (CM->mode == MONOCLE) xcb_map_window(dis, CM->current->win);
-=======
-    if (!current || !head->next) return;
-    current = (prevfocus = current)->next ? current->next : head;
-    if (mode == MONOCLE) xcb_map_window(dis, current->win);
-    update_current(current);
->>>>>>> 3d08cd3f
+    update_current(CM->current);
 }
 
 /* cyclic focus the previous window
@@ -1128,8 +1091,7 @@
 
 /* save specified desktop's properties */
 void save_desktop(int i) {
-<<<<<<< HEAD
-    if (i >= DESKTOPS) return;
+    if (i < 0 || i >= DESKTOPS) return;
     CM->desktops[i].master_size = CM->master_size;
     CM->desktops[i].mode        = CM->mode;
     CM->desktops[i].growth      = CM->growth;
@@ -1137,22 +1099,11 @@
     CM->desktops[i].current     = CM->current;
     CM->desktops[i].showpanel   = CM->showpanel;
     CM->desktops[i].prevfocus   = CM->prevfocus;
-=======
-    if (i < 0 || i >= DESKTOPS) return;
-    desktops[i].master_size = master_size;
-    desktops[i].mode        = mode;
-    desktops[i].growth      = growth;
-    desktops[i].head        = head;
-    desktops[i].current     = current;
-    desktops[i].showpanel   = showpanel;
-    desktops[i].prevfocus   = prevfocus;
->>>>>>> 3d08cd3f
 }
 
 /* set the specified desktop's properties */
 void select_desktop(int i) {
-<<<<<<< HEAD
-    if (i >= DESKTOPS) return;
+    if (i < 0 || i >= DESKTOPS) return;
     save_desktop(CM->current_desktop);
     CM->master_size     = CM->desktops[i].master_size;
     CM->mode            = CM->desktops[i].mode;
@@ -1162,18 +1113,6 @@
     CM->showpanel       = CM->desktops[i].showpanel;
     CM->prevfocus       = CM->desktops[i].prevfocus;
     CM->current_desktop = i;
-=======
-    if (i < 0 || i >= DESKTOPS) return;
-    save_desktop(current_desktop);
-    master_size     = desktops[i].master_size;
-    mode            = desktops[i].mode;
-    growth          = desktops[i].growth;
-    head            = desktops[i].head;
-    current         = desktops[i].current;
-    showpanel       = desktops[i].showpanel;
-    prevfocus       = desktops[i].prevfocus;
-    current_desktop = i;
->>>>>>> 3d08cd3f
 }
 
 /* set or unset fullscreen state of client */
