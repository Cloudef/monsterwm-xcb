--- conflicted
+++ resolved
@@ -212,19 +212,9 @@
 /* variables */
 static bool running = true;
 static int retval = 0;
-<<<<<<< HEAD
 static int current_monitor = 0;
 static int previous_monitor = 0;
 static int MONITORS = 1; /* always at least 1 monitor */
-=======
-static int current_desktop = 0;
-static int previous_desktop = 0;
-static int growth = 0;
-static int mode = DEFAULT_MODE;
-static int master_size;
-static int wh; /* window area height - screen height minus the border size and panel height */
-static int ww; /* window area width  - screen width minus the border size */
->>>>>>> d33583cf
 static unsigned int win_unfocus, win_focus;
 static unsigned int numlockmask = 0; /* dynamic key lock mask */
 static monitor *monitors;
@@ -706,19 +696,11 @@
     for (cols=0; cols <= n/2; cols++) if (cols*cols >= n) break; /* emulate square root */
     if (n == 5) cols = 2;
 
-<<<<<<< HEAD
-    int rows = n/cols, cw = (cols ? CM->ww/cols : CM->ww), cn = 0, rn = 0, i = 0;
+    int rows = n/cols, cn = 0, rn = 0, i = 0, ch = hh - BORDER_WIDTH, cw = (CM->ww - BORDER_WIDTH)/(cols?cols:1);
     for (client *c=CM->head; c; c=c->next, i++) {
         if (c->isfullscrn || c->istransient || c->isfloating) { i--; continue; }
         if (i/rows + 1 > cols - n%cols) rows = n/cols + 1;
-        xcb_move_resize(dis, c->win, CM->wx + cn*cw, CM->wy + cy + rn*hh/rows, cw - BORDER_WIDTH, hh/rows - BORDER_WIDTH);
-=======
-    int rows = n/cols, cn = 0, rn = 0, i = 0, ch = hh - BORDER_WIDTH, cw = (ww - BORDER_WIDTH)/(cols?cols:1);
-    for (client *c=head; c; c=c->next, i++) {
-        if (c->isfullscrn || c->istransient || c->isfloating) { i--; continue; }
-        if (i/rows + 1 > cols - n%cols) rows = n/cols + 1;
-        xcb_move_resize(dis, c->win, cn*cw, cy + rn*ch/rows, cw - BORDER_WIDTH, ch/rows - BORDER_WIDTH);
->>>>>>> d33583cf
+        xcb_move_resize(dis, c->win, CM->wx + cn*cw, CM->wy + cy + rn*ch/rows, cw - BORDER_WIDTH, ch/rows - BORDER_WIDTH);
         if (++rn >= rows) { rn = 0; cn++; }
     }
 }
@@ -842,21 +824,13 @@
  * Once a window has been moved or resized, it's marked as floating.
  */
 void mousemotion(const Arg *arg) {
-<<<<<<< HEAD
-    if (!CM->current) return;
-=======
->>>>>>> d33583cf
     xcb_get_geometry_reply_t  *geometry;
     xcb_query_pointer_reply_t *pointer;
     xcb_grab_pointer_reply_t  *grab_reply;
     int mx, my, winx, winy, winw, winh, xw, yh;
 
-<<<<<<< HEAD
+    if (!CM->current) return;
     geometry = xcb_get_geometry_reply(dis, xcb_get_geometry(dis, CM->current->win), NULL); /* TODO: error handling */
-=======
-    if (!current) return;
-    geometry = xcb_get_geometry_reply(dis, xcb_get_geometry(dis, current->win), NULL); /* TODO: error handling */
->>>>>>> d33583cf
     if (geometry) {
         winx = geometry->x;     winy = geometry->y;
         winw = geometry->width; winh = geometry->height;
@@ -911,13 +885,8 @@
 
 /* each window should cover all the available screen space */
 void monocle(int hh, int cy) {
-<<<<<<< HEAD
     for (client *c=CM->head; c; c=c->next) if (!c->isfullscrn && !c->isfloating && !c->istransient)
-        xcb_move_resize(dis, c->win, CM->wx, CM->wy + cy, CM->ww + BORDER_WIDTH, hh + BORDER_WIDTH);
-=======
-    for (client *c=head; c; c=c->next) if (!c->isfullscrn && !c->isfloating && !c->istransient)
-        xcb_move_resize(dis, c->win, 0, cy, ww, hh);
->>>>>>> d33583cf
+        xcb_move_resize(dis, c->win, CM->wx, CM->wy + cy, CM->ww, hh);
 }
 
 /* move the current client, to current->next
@@ -1153,11 +1122,7 @@
     DEBUGP("xcb: set fullscreen: %d\n", fullscrn);
     long data[] = { fullscrn ? netatoms[NET_FULLSCREEN] : XCB_NONE };
     if (fullscrn != c->isfullscrn) xcb_change_property(dis, XCB_PROP_MODE_REPLACE, c->win, netatoms[NET_WM_STATE], XCB_ATOM_ATOM, 32, fullscrn, data);
-<<<<<<< HEAD
-    if ((c->isfullscrn = fullscrn)) xcb_move_resize(dis, c->win, CM->wx, CM->wy, CM->ww+BORDER_WIDTH, CM->wh+BORDER_WIDTH+PANEL_HEIGHT);
-=======
-    if ((c->isfullscrn = fullscrn)) xcb_move_resize(dis, c->win, 0, 0, ww, wh + PANEL_HEIGHT);
->>>>>>> d33583cf
+    if ((c->isfullscrn = fullscrn)) xcb_move_resize(dis, c->win, CM->wx, CM->wy, CM->ww, CM->wh + PANEL_HEIGHT);
 }
 
 /* get numlock modifier using xcb */
@@ -1213,7 +1178,6 @@
     screen = xcb_screen_of_display(dis, default_screen);
     if (!screen) die("error: cannot aquire screen\n");
 
-<<<<<<< HEAD
     /* check if another wm is running */
     if (xcb_checkotherwm()) die("error: other wm is running\n");
 
@@ -1235,8 +1199,8 @@
     if (xinerama_iter.rem) {
         for (int i=0; xinerama_iter.rem; xcb_xinerama_screen_info_next(&xinerama_iter)) {
             setup_monitor(i++, xinerama_iter.data->x_org, xinerama_iter.data->y_org,
-                          xinerama_iter.data->width - BORDER_WIDTH,
-                          xinerama_iter.data->height - (SHOW_PANEL ? PANEL_HEIGHT : 0) - BORDER_WIDTH);
+                          xinerama_iter.data->width,
+                          xinerama_iter.data->height - (SHOW_PANEL ? PANEL_HEIGHT : 0));
         }
     } else
 #endif /* XINERAMA */
@@ -1245,12 +1209,6 @@
                 screen->width_in_pixels - BORDER_WIDTH,
                 screen->height_in_pixels - (SHOW_PANEL ? PANEL_HEIGHT : 0) - BORDER_WIDTH);
     }
-=======
-    ww = screen->width_in_pixels;
-    wh = screen->height_in_pixels - (SHOW_PANEL ? PANEL_HEIGHT : 0);
-    master_size = ((mode == BSTACK) ? wh : ww) * MASTER_SIZE;
-    for (unsigned int i=0; i<DESKTOPS; i++) save_desktop(i);
->>>>>>> d33583cf
 
     win_focus   = getcolor(FOCUS);
     win_unfocus = getcolor(UNFOCUS);
@@ -1344,44 +1302,25 @@
      *     on the bottom of the screen.
      */
     if (c && n < 1) {
-<<<<<<< HEAD
-        xcb_move_resize(dis, c->win, CM->wx + cx, CM->wy + cy, CM->ww - BORDER_WIDTH, hh - BORDER_WIDTH);
-=======
-        xcb_move_resize(dis, c->win, cx, cy, ww - 2*BORDER_WIDTH, hh - 2*BORDER_WIDTH);
->>>>>>> d33583cf
+        xcb_move_resize(dis, c->win, CM->wx + cx, CM->wy + cy, CM->ww - 2*BORDER_WIDTH, hh - 2*BORDER_WIDTH);
         return;
     } else if (c && n > 1) { d = (z - CM->growth) % n + CM->growth; z = (z - CM->growth) / n; }
 
     /* tile the first non-floating, non-fullscreen window to cover the master area */
-<<<<<<< HEAD
-    if (c) (CM->mode == BSTACK) ? xcb_move_resize(dis, c->win, CM->wx + cx, CM->wy + cy, CM->ww - BORDER_WIDTH, CM->master_size - BORDER_WIDTH)
-                            : xcb_move_resize(dis, c->win, CM->wx + cx, CM->wy + cy, CM->master_size - BORDER_WIDTH, hh - BORDER_WIDTH);
+    if (c) (CM->mode == BSTACK) ? xcb_move_resize(dis, c->win, CM->wx + cx, CM->wy + cy, CM->ww - 2*BORDER_WIDTH, CM->master_size - BORDER_WIDTH)
+                                : xcb_move_resize(dis, c->win, CM->wx + cx, CM->wy + cy, CM->master_size - BORDER_WIDTH, hh - 2*BORDER_WIDTH);
 
     /* tile the next non-floating, non-fullscreen stack window with growth/d */
     if (c) for (c=c->next; c && (c->isfullscrn || c->isfloating || c->istransient); c=c->next);
     if (c) (CM->mode == BSTACK) ? xcb_move_resize(dis, c->win, CM->wx + cx, CM->wy + (cy += CM->master_size),
-                            (cw = z - BORDER_WIDTH) + d, (ch = hh - CM->master_size - BORDER_WIDTH))
+                              (cw =  z - BORDER_WIDTH)  - BORDER_WIDTH + d,
+                              (ch = hh - BORDER_WIDTH*2 - CM->master_size))
                             : xcb_move_resize(dis, c->win, CM->wx + (cx += CM->master_size), CM->wy + cy,
-                            (cw = CM->ww - CM->master_size - BORDER_WIDTH), (ch = z - BORDER_WIDTH) + d);
+                              (cw = CM->ww - BORDER_WIDTH*2 - CM->master_size),
+                              (ch =  z - BORDER_WIDTH)  - BORDER_WIDTH + d);
 
     /* tile the rest of the non-floating, non-fullscreen stack windows */
-    if (c) for (CM->mode==BSTACK?(cx+=z+d):(cy+=z+d), c=c->next; c; c=c->next)
-=======
-    if (c) (mode == BSTACK) ? xcb_move_resize(dis, c->win, cx, cy, ww - 2*BORDER_WIDTH, master_size - BORDER_WIDTH)
-                            : xcb_move_resize(dis, c->win, cx, cy, master_size - BORDER_WIDTH, hh - 2*BORDER_WIDTH);
-
-    /* tile the next non-floating, non-fullscreen stack window with growth/d */
-    if (c) for (c=c->next; c && (c->isfullscrn || c->isfloating || c->istransient); c=c->next);
-    if (c) (mode == BSTACK) ? xcb_move_resize(dis, c->win, cx, (cy += master_size),
-                              (cw =  z - BORDER_WIDTH)  - BORDER_WIDTH + d,
-                              (ch = hh - BORDER_WIDTH*2 - master_size))
-                            : xcb_move_resize(dis, c->win, (cx += master_size), cy,
-                              (cw = ww - BORDER_WIDTH*2 - master_size),
-                              (ch =  z - BORDER_WIDTH)  - BORDER_WIDTH + d);
-
-    /* tile the rest of the non-floating, non-fullscreen stack windows */
-    if (c) for (mode==BSTACK?(cx+=cw+d):(cy+=ch+d), c=c->next; c; c=c->next)
->>>>>>> d33583cf
+    if (c) for (CM->mode==BSTACK?(cx+=cw+d):(cy+=ch+d), c=c->next; c; c=c->next)
         if (!c->isfullscrn && !c->isfloating && !c->istransient) {
             xcb_move_resize(dis, c->win, CM->wx + cx, CM->wy + cy, cw, ch);
             (CM->mode == BSTACK) ? (cx+=z) : (cy+=z);
