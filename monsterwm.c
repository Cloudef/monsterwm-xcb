/* see license for copyright and license */

#include <stdlib.h>
#include <stdio.h>
#include <stdarg.h>
#include <stdbool.h>
#include <unistd.h>
#include <string.h>
#include <signal.h>
#include <sys/wait.h>
#include <X11/keysym.h>
#include <xcb/xcb.h>
#include <xcb/xcb_atom.h>
#include <xcb/xcb_icccm.h>
#include <xcb/xcb_keysyms.h>

/* TODO: Reduce SLOC */

/* set this to 1 to enable debug prints */
#if 0
#  define DEBUG(x)      puts(x);
#  define DEBUGP(x,...) printf(x, ##__VA_ARGS__);
#else
#  define DEBUG(x)      ;
#  define DEBUGP(x,...) ;
#endif

/* upstream compatility */
#define True  true
#define False false
#define Mod1Mask     XCB_MOD_MASK_1
#define Mod4Mask     XCB_MOD_MASK_4
#define ShiftMask    XCB_MOD_MASK_SHIFT
#define ControlMask  XCB_MOD_MASK_CONTROL
#define Button1      XCB_BUTTON_INDEX_1
#define Button2      XCB_BUTTON_INDEX_2
#define Button3      XCB_BUTTON_INDEX_3
#define XCB_MOVE_RESIZE XCB_CONFIG_WINDOW_X | XCB_CONFIG_WINDOW_Y | XCB_CONFIG_WINDOW_WIDTH | XCB_CONFIG_WINDOW_HEIGHT
#define XCB_MOVE        XCB_CONFIG_WINDOW_X | XCB_CONFIG_WINDOW_Y
#define XCB_RESIZE      XCB_CONFIG_WINDOW_WIDTH | XCB_CONFIG_WINDOW_HEIGHT

static char *WM_ATOM_NAME[]   = { "WM_PROTOCOLS", "WM_DELETE_WINDOW" };
static char *NET_ATOM_NAME[]  = { "_NET_SUPPORTED", "_NET_WM_STATE_FULLSCREEN", "_NET_WM_STATE", "_NET_ACTIVE_WINDOW" };

#define LENGTH(x) (sizeof(x)/sizeof(*x))
#define CLEANMASK(mask) (mask & ~(numlockmask | XCB_MOD_MASK_LOCK))
#define BUTTONMASK      XCB_EVENT_MASK_BUTTON_PRESS|XCB_EVENT_MASK_BUTTON_RELEASE

enum { RESIZE, MOVE };
enum { TILE, MONOCLE, BSTACK, GRID, MODES };
enum { WM_PROTOCOLS, WM_DELETE_WINDOW, WM_COUNT };
enum { NET_SUPPORTED, NET_FULLSCREEN, NET_WM_STATE, NET_ACTIVE, NET_COUNT };

/* argument structure to be passed to function by config.h
 * com  - a command to run
 * i    - an integer to indicate different states
 */
typedef union {
    const char** com;
    const int i;
} Arg;

/* a key struct represents a combination of
 * mod      - a modifier mask
 * keysym   - and the key pressed
 * func     - the function to be triggered because of the above combo
 * arg      - the argument to the function
 */
typedef struct {
    unsigned int mod;
    xcb_keysym_t keysym;
    void (*func)(const Arg *);
    const Arg arg;
} key;

/* a button struct represents a combination of
 * mask     - a modifier mask
 * button   - and the mouse button pressed
 * func     - the function to be triggered because of the above combo
 * arg      - the argument to the function
 */
typedef struct {
    unsigned int mask;
    xcb_button_t button;
    void (*func)(const Arg *);
    const Arg arg;
} Button;

/* a client is a wrapper to a window that additionally
 * holds some properties for that window
 *
 * next        - the client after this one, or NULL if the current is the only or last client
 * isurgent    - the window received an urgent hint
 * istransient - the window is transient
 * isfullscrn  - the window is fullscreen
 * isfloating  - the window is floating
 * win         - the window
 *
 * istransient is separate from isfloating as floating window can be reset
 * to their tiling positions, while the transients will always be floating
 */
typedef struct client {
    struct client *next;
    bool isurgent, istransient, isfullscrn, isfloating;
    xcb_window_t win;
} client;

/* properties of each desktop
 * master_size  - the size of the master window
 * mode         - the desktop's tiling layout mode
 * growth       - growth factor of the first stack window
 * head         - the start of the client list
 * current      - the currently highlighted window
 * prevfocus    - the client that previously had focus
 * showpanel    - the visibility status of the panel
 */
typedef struct {
    int master_size, mode, growth;
    client *head, *current, *prevfocus;
    bool showpanel;
} desktop;

/* define behavior of certain applications
 * configured in config.h
 * class    - the class or name of the instance
 * desktop  - what desktop it should be spawned at
 * follow   - whether to change desktop focus to the specified desktop
 */
typedef struct {
    const char *class;
    const int desktop;
    const bool follow;
    const bool floating;
} AppRule;

<<<<<<< HEAD
/* Functions */
static client* addwindow(xcb_window_t w);
static void buttonpress(xcb_generic_event_t *e);
=======
/* function prototypes sorted alphabetically */
static client* addwindow(Window w);
static void buttonpress(XEvent *e);
>>>>>>> 99f38821
static void change_desktop(const Arg *arg);
static void cleanup(void);
static void client_to_desktop(const Arg *arg);
static void clientmessage(xcb_generic_event_t *e);
static void configurerequest(xcb_generic_event_t *e);
static void deletewindow(xcb_window_t w);
static void desktopinfo(void);
static void destroynotify(xcb_generic_event_t *e);
static void die(const char* errstr, ...);
static void enternotify(xcb_generic_event_t *e);
static void focusurgent();
static unsigned int getcolor(char* color);
static void grabbuttons(client *c);
static void grabkeys(void);
static void grid(int h, int y);
static void keypress(xcb_generic_event_t *e);
static void killclient();
static void last_desktop();
static void maprequest(xcb_generic_event_t *e);
static void monocle(int h, int y);
static void move_down();
static void move_up();
static void mousemotion(const Arg *arg);
static void next_win();
static void prev_win();
static void propertynotify(xcb_generic_event_t *e);
static void quit(const Arg *arg);
static void removeclient(client *c);
static void resize_master(const Arg *arg);
static void resize_stack(const Arg *arg);
static void rotate_desktop(const Arg *arg);
static void run(void);
static void save_desktop(int i);
static void select_desktop(int i);
static void setfullscreen(client *c, bool fullscrn);
static int setup(int default_screen);
static void sigchld();
static void spawn(const Arg *arg);
static void stack(int h, int y);
static void swap_master();
static void switch_mode(const Arg *arg);
static void tile(void);
static void togglepanel();
static void update_current(client *c);
static void unmapnotify(xcb_generic_event_t *e);
static client* wintoclient(xcb_window_t w);

#include "config.h"

<<<<<<< HEAD
/* variables */
static bool running = true;
static bool showpanel = SHOW_PANEL;
=======
static Bool running = True;
static Bool showpanel = SHOW_PANEL;
>>>>>>> 99f38821
static int retval = 0;
static int current_desktop = 0;
static int previous_desktop = 0;
static int growth = 0;
static int mode = DEFAULT_MODE;
static int master_size;
static int wh; /* window area height - screen height minus the border size and panel height */
static int ww; /* window area width - screen width minus the border size */
static unsigned int win_unfocus, win_focus;
static unsigned int numlockmask = 0; /* dynamic key lock mask */
static xcb_connection_t *dis;
static xcb_screen_t *screen;
static client *head, *prevfocus, *current;

static xcb_atom_t wmatoms[WM_COUNT], netatoms[NET_COUNT];
static desktop desktops[DESKTOPS];

/* events array
 * on receival of a new event, call the appropriate function to handle it
 */
static void (*events[XCB_NO_OPERATION])(xcb_generic_event_t *e);

/* layout array - given the current layout mode, tile the windows
 * h (or hh) is the avaible height that windows have to expand
 * y (or cy) is the num of pixels from top to place the windows (y coordinate)
 */
static void (*layout[MODES])(int h, int y) = {
    [TILE]   = stack, [MONOCLE] = monocle,
    [BSTACK] = stack, [GRID]    = grid,
};

/* get screen of display */
static xcb_screen_t *xcb_screen_of_display(xcb_connection_t *con, int screen) {
    xcb_screen_iterator_t iter;
    iter = xcb_setup_roots_iterator(xcb_get_setup(con));
    for (; iter.rem; --screen, xcb_screen_next(&iter)) if (screen == 0) return iter.data;
    return NULL;
}

/* wrapper to move and resize window */
static inline void xcb_move_resize(xcb_connection_t *con, xcb_window_t win, int x, int y, int w, int h) {
    unsigned int pos[4] = { x, y, w, h };
    xcb_configure_window(con, win, XCB_MOVE_RESIZE, pos);
}

/* wrapper to move window */
static inline void xcb_move(xcb_connection_t *con, xcb_window_t win, int x, int y) {
    unsigned int pos[2] = { x, y };
    xcb_configure_window(con, win, XCB_MOVE, pos);
}

/* wrapper to resize window */
static inline void xcb_resize(xcb_connection_t *con, xcb_window_t win, int w, int h) {
    unsigned int pos[2] = { w, h };
    xcb_configure_window(con, win, XCB_RESIZE, pos);
}

/* wrapper to raise window */
static inline void xcb_raise_window(xcb_connection_t *con, xcb_window_t win) {
    unsigned int arg[1] = { XCB_STACK_MODE_ABOVE };
    xcb_configure_window(con, win, XCB_CONFIG_WINDOW_STACK_MODE, arg);
}

/* wrapper to set xcb border width */
static inline void xcb_border_width(xcb_connection_t *con, xcb_window_t win, int w) {
    unsigned int arg[1] = { w };
    xcb_configure_window(con, win, XCB_CONFIG_WINDOW_BORDER_WIDTH, arg);
}

/* wrapper to get xcb keysymbol from keycode */
static xcb_keysym_t xcb_get_keysym(xcb_keycode_t keycode) {
    xcb_key_symbols_t *keysyms;
    xcb_keysym_t       keysym;

    if (!(keysyms = xcb_key_symbols_alloc(dis))) return 0;
    keysym = xcb_key_symbols_get_keysym(keysyms, keycode, 0);
    xcb_key_symbols_free(keysyms);

    return keysym;
}

/* wrapper to get xcb keycodes from keysymbol */
static xcb_keycode_t* xcb_get_keycodes(xcb_keysym_t keysym) {
    xcb_key_symbols_t *keysyms;
    xcb_keycode_t     *keycode;

    if (!(keysyms = xcb_key_symbols_alloc(dis))) return NULL;
    keycode = xcb_key_symbols_get_keycode(keysyms, keysym);
    xcb_key_symbols_free(keysyms);

    return keycode;
}

/* retieve RGB color from hex (think of html) */
static unsigned int xcb_get_colorpixel(char *hex) {
    char strgroups[3][3]  = {{hex[1], hex[2], '\0'}, {hex[3], hex[4], '\0'}, {hex[5], hex[6], '\0'}};
    unsigned int rgb16[3] = {(strtol(strgroups[0], NULL, 16)), (strtol(strgroups[1], NULL, 16)), (strtol(strgroups[2], NULL, 16))};
    return (rgb16[0] << 16) + (rgb16[1] << 8) + rgb16[2];
}

/* wrapper to get atoms using xcb */
static void xcb_get_atoms(char **names, xcb_atom_t *atoms, unsigned int count) {
    xcb_intern_atom_cookie_t cookies[count];
    xcb_intern_atom_reply_t  *reply;

    for (unsigned int i = 0; i < count; i++) cookies[i] = xcb_intern_atom(dis, 0, strlen(names[i]), names[i]);
    for (unsigned int i = 0; i < count; i++) {
        reply = xcb_intern_atom_reply(dis, cookies[i], NULL); /* TODO: Handle error */
        if (reply) {
            DEBUGP("%s : %d\n", names[i], reply->atom);
            atoms[i] = reply->atom; free(reply);
        } else puts("WARN: monsterwm failed to register %s atom.\nThings might not work right.");
    }
}

/* wrapper to window get attributes using xcb */
static void xcb_get_attributes(xcb_window_t *windows, xcb_get_window_attributes_reply_t **reply, unsigned int count) {
    xcb_get_window_attributes_cookie_t cookies[count];
    for (unsigned int i = 0; i < count; i++) cookies[i] = xcb_get_window_attributes(dis, windows[i]);
    for (unsigned int i = 0; i < count; i++) reply[i]   = xcb_get_window_attributes_reply(dis, cookies[i], NULL); /* TODO: Handle error */
}

/* check if other wm exists */
static int xcb_checkotherwm(void) {
    xcb_generic_error_t *error;
    unsigned int values[1] = {XCB_EVENT_MASK_SUBSTRUCTURE_REDIRECT|XCB_EVENT_MASK_SUBSTRUCTURE_NOTIFY|
                              XCB_EVENT_MASK_PROPERTY_CHANGE|XCB_EVENT_MASK_BUTTON_PRESS};
    error = xcb_request_check(dis, xcb_change_window_attributes_checked(dis, screen->root, XCB_CW_EVENT_MASK, values));
    xcb_flush(dis);
    if (error) return 1;
    return 0;
}

/* create a new client and add the new window
 * window should notify of property change events
 */
client* addwindow(xcb_window_t w) {
    client *c, *t;
    if (!(c = (client *)calloc(1, sizeof(client))))
        die("error: could not calloc() %u bytes\n", sizeof(client));

    if (!head) head = c;
    else if (ATTACH_ASIDE) {
        for(t=head; t->next; t=t->next); /* get the last client */
        t->next = c;
    } else {
        c->next = (t = head);
        head = c;
    }

    unsigned int values[1] = { XCB_EVENT_MASK_PROPERTY_CHANGE|(FOLLOW_MOUSE?XCB_EVENT_MASK_ENTER_WINDOW:0) };
    xcb_change_window_attributes_checked(dis, (c->win = w), XCB_CW_EVENT_MASK, values);
    return c;
}

/* on the press of a button check to see if there's a binded function to call */
void buttonpress(xcb_generic_event_t *e) {
    xcb_button_press_event_t *ev = (xcb_button_press_event_t*)e;
    DEBUGP("xcb: button press: %d state: %d\n", ev->detail, ev->state);

    client *c = wintoclient(ev->event);
    if (!c) return;
    if (CLICK_TO_FOCUS && current != c && ev->detail == XCB_BUTTON_INDEX_1) update_current(c);

    for (unsigned int i=0; i<LENGTH(buttons); i++)
        if (buttons[i].func && buttons[i].button == ev->detail &&
            CLEANMASK(buttons[i].mask) == CLEANMASK(ev->state)) {
            update_current(c);
            buttons[i].func(&(buttons[i].arg));
        }
}

/* focus another desktop
 * to avoid flickering
 * first map the new windows
 * if the layout mode is fullscreen map only one window
 * then unmap previous windows
 */
void change_desktop(const Arg *arg) {
    if (arg->i == current_desktop) return;
    previous_desktop = current_desktop;
    select_desktop(arg->i);
    tile();
    if (mode == MONOCLE && current) xcb_map_window(dis, current->win);
    else for (client *c=head; c; c=c->next) xcb_map_window(dis, c->win);
    update_current(current);
    select_desktop(previous_desktop);
    for (client *c=head; c; c=c->next) xcb_unmap_window(dis, c->win);
    select_desktop(arg->i);
    desktopinfo();
}

/* remove all windows in all desktops by sending a delete message */
void cleanup(void) {
    xcb_query_tree_reply_t  *reply;
    unsigned int nchildren;

    xcb_ungrab_key(dis, XCB_GRAB_ANY, screen->root, XCB_MOD_MASK_ANY);
    reply  = xcb_query_tree_reply(dis, xcb_query_tree(dis, screen->root), NULL); /* TODO: error handling */
    if (reply) {
        nchildren = reply[0].children_len;
        for (unsigned int i = 0; i<nchildren; i++) deletewindow(reply[i].parent);
        free(reply);
    }
    xcb_set_input_focus(dis, XCB_NONE, XCB_INPUT_FOCUS_POINTER_ROOT, XCB_CURRENT_TIME);
    xcb_flush(dis);
}

/* move a client to another desktop
 * store the client's window
 * remove the client
 * add the window to the new desktop
 * if defined change focus to the new desktop
 *
 * keep in mind that current pointer might
 * change with each select_desktop() invocation
 */
void client_to_desktop(const Arg *arg) {
    if (arg->i == current_desktop || !current) return;
    xcb_window_t w = current->win;
    int cd = current_desktop;

    bool wfloating = current->isfloating;
    bool wfullscrn = current->isfullscrn;
    bool transient = current->istransient;

    xcb_unmap_window(dis, current->win);
    removeclient(current);

    select_desktop(arg->i);
    current = addwindow(w);
    current->isfloating = wfloating;
    current->isfullscrn = wfullscrn;
    current->istransient = transient;

    select_desktop(cd);
    tile();
    update_current(current);

    if (FOLLOW_WINDOW) change_desktop(arg);
    desktopinfo();
}

/* check if window requested fullscreen or activation
 * To change the state of a mapped window, a client MUST
 * send a _NET_WM_STATE client message to the root window
 * message_type must be _NET_WM_STATE
 *   data.l[0] is the action to be taken
 *   data.l[1] is the property to alter three actions:
 *     remove/unset _NET_WM_STATE_REMOVE=0
 *     add/set _NET_WM_STATE_ADD=1,
 *     toggle _NET_WM_STATE_TOGGLE=2
 */
<<<<<<< HEAD
void clientmessage(xcb_generic_event_t *e) {
    xcb_client_message_event_t *ev = (xcb_client_message_event_t*)e;
    client *c = wintoclient(ev->window);
    if (ev->format != 32) return;
    DEBUGP("xcb: client message: %d, %d, %d\n", ev->data.data32[0], ev->data.data32[1], ev->data.data32[2]);
    if (c && ev->type == netatoms[NET_WM_STATE] && ((xcb_atom_t)ev->data.data32[1]
        == netatoms[NET_FULLSCREEN] || (xcb_atom_t)ev->data.data32[2] == netatoms[NET_FULLSCREEN]))
        setfullscreen(c, (ev->data.data32[0] == 1 || (ev->data.data32[0] == 2 && !c->isfullscrn)));
    else if (c && ev->type == netatoms[NET_ACTIVE]) current = c;
=======
void clientmessage(XEvent *e) {
    client *c = wintoclient(e->xclient.window);
    if (c && e->xclient.message_type         == netatoms[NET_WM_STATE]
          && ((unsigned)e->xclient.data.l[1] == netatoms[NET_FULLSCREEN]
           || (unsigned)e->xclient.data.l[2] == netatoms[NET_FULLSCREEN]))
        setfullscreen(c, (e->xclient.data.l[0] == 1 || (e->xclient.data.l[0] == 2 && !c->isfullscrn)));
    else if (c && e->xclient.message_type == netatoms[NET_ACTIVE]) current = c;
>>>>>>> 99f38821
    tile();
    update_current(current);
}

/* a configure request means that the window requested changes in its geometry
 * state. if the window is fullscreen discard and fill the screen, else set the
 * appropriate values as requested, and tile the window again so that it fills
 * the gaps that otherwise could have been created
 */
<<<<<<< HEAD
void configurerequest(xcb_generic_event_t *e) {
    xcb_configure_request_event_t *ev = (xcb_configure_request_event_t*)e;
    client *c = wintoclient(ev->window);
    if (c && c->isfullscrn) setfullscreen(c, true);
    else {
        unsigned int v[7];
        unsigned int i = 0;
        if (ev->value_mask & XCB_CONFIG_WINDOW_X)              v[i++] = ev->x;
        if (ev->value_mask & XCB_CONFIG_WINDOW_Y)              v[i++] = ev->y + (showpanel && TOP_PANEL) ? PANEL_HEIGHT : 0;
        if (ev->value_mask & XCB_CONFIG_WINDOW_WIDTH)          v[i++] = (ev->width  < ww - BORDER_WIDTH) ? ev->width  : ww + BORDER_WIDTH;
        if (ev->value_mask & XCB_CONFIG_WINDOW_HEIGHT)         v[i++] = (ev->height < wh - BORDER_WIDTH) ? ev->height : wh + BORDER_WIDTH;
        if (ev->value_mask & XCB_CONFIG_WINDOW_BORDER_WIDTH)   v[i++] = ev->border_width;
        if (ev->value_mask & XCB_CONFIG_WINDOW_SIBLING)        v[i++] = ev->sibling;
        if (ev->value_mask & XCB_CONFIG_WINDOW_STACK_MODE)     v[i++] = ev->stack_mode;
        xcb_configure_window(dis, ev->window, ev->value_mask, v);
=======
void configurerequest(XEvent *e) {
    client *c = wintoclient(e->xconfigurerequest.window);
    if (c && c->isfullscrn) setfullscreen(c, True);
    else { /* keeping the window happy costs 10 lines ..fuuuu! shrink them! */
        XWindowChanges wc;                     wc.border_width = e->xconfigurerequest.border_width;
        wc.x       = e->xconfigurerequest.x;     wc.width      = e->xconfigurerequest.width;
        wc.y       = e->xconfigurerequest.y;     wc.height     = e->xconfigurerequest.height;
        wc.sibling = e->xconfigurerequest.above; wc.stack_mode = e->xconfigurerequest.detail;
        XConfigureWindow(dis, e->xconfigurerequest.window, e->xconfigurerequest.value_mask, &wc);
        XSync(dis, False);
>>>>>>> 99f38821
    }
    tile();
    if (c && c == current) update_current(c);
}

<<<<<<< HEAD
/* send the given event - WM_DELETE_WINDOW for now */
void deletewindow(xcb_window_t w) {
    xcb_client_message_event_t ev;
    ev.response_type = XCB_CLIENT_MESSAGE;
    ev.window = w;
    ev.format = 32;
    ev.sequence = 0;
    ev.type = wmatoms[WM_PROTOCOLS];
    ev.data.data32[0] = wmatoms[WM_DELETE_WINDOW];
    ev.data.data32[1] = XCB_CURRENT_TIME;
    xcb_send_event(dis, 0, w, XCB_EVENT_MASK_NO_EVENT, (char*)&ev);
=======
/* close the window */
void deletewindow(Window w) {
    XEvent ev;
    ev.type = ClientMessage;
    ev.xclient.window = w;
    ev.xclient.message_type = wmatoms[WM_PROTOCOLS];
    ev.xclient.format = 32;
    ev.xclient.data.l[0] = wmatoms[WM_DELETE_WINDOW];
    ev.xclient.data.l[1] = CurrentTime;
    XSendEvent(dis, w, False, NoEventMask, &ev);
>>>>>>> 99f38821
}

/* output info about the desktops on standard output stream
 *
 * the info is a list of ':' separated values for each desktop
 * desktop to desktop info is separated by ' ' single spaces
 * the info values are
 *   the desktop number/id
 *   the desktop's client count
 *   the desktop's tiling layout mode/id
 *   whether the desktop is the current focused (1) or not (0)
 *   whether any client in that desktop has received an urgent hint
 *
 * once the info is collected, immediately flush the stream
 */
void desktopinfo(void) {
    bool urgent = false;
    int cd = current_desktop, n=0, d=0;
    for (client *c; d<DESKTOPS; d++) {
        for (select_desktop(d), c=head, n=0, urgent=false; c; c=c->next, ++n) if (c->isurgent) urgent = true;
        fprintf(stdout, "%d:%d:%d:%d:%d%c", d, n, mode, current_desktop == cd, urgent, d+1==DESKTOPS?'\n':' ');
    }
    fflush(stdout);
    select_desktop(cd);
}

/* a destroy notification is received when a window is being closed
 * on receival, remove the appropriate client that held that window
 */
void destroynotify(xcb_generic_event_t *e) {
    DEBUG("xcb: destoroy notify");
    xcb_destroy_notify_event_t *ev = (xcb_destroy_notify_event_t*)e;
    client *c = wintoclient(ev->window);
    if (c) removeclient(c);
    desktopinfo();
}

/* print a message on standard error stream
 * and exit with failure exit code
 */
void die(const char *errstr, ...) {
    va_list ap;
    va_start(ap, errstr);
    vfprintf(stderr, errstr, ap);
    va_end(ap);
    exit(EXIT_FAILURE);
}

/* when the mouse enters a window's borders
 * the window, if notifying of such events (EnterWindowMask)
 * will notify the wm and will get focus
 */
void enternotify(xcb_generic_event_t *e) {
    xcb_enter_notify_event_t *ev = (xcb_enter_notify_event_t*)e;
    if (!FOLLOW_MOUSE) return;
<<<<<<< HEAD
    DEBUG("xcb: enter notify");
    client *c = wintoclient(ev->event);
    if (c && ev->mode == XCB_NOTIFY_MODE_NORMAL && ev->detail != XCB_NOTIFY_DETAIL_INFERIOR) update_current(c);
=======
    client *c = wintoclient(e->xcrossing.window);
    if (c && e->xcrossing.mode   == NotifyNormal
          && e->xcrossing.detail != NotifyInferior) update_current(c);
>>>>>>> 99f38821
}

/* find and focus the client which received
 * the urgent hint in the current desktop
 */
void focusurgent() {
    for (client *c=head; c; c=c->next) if (c->isurgent) update_current(c);
}

/* get a pixel with the requested color
 * to fill some window area - borders
 */
unsigned int getcolor(char* color) {
    xcb_colormap_t map = screen->default_colormap;
    xcb_alloc_color_reply_t *c;
    unsigned int r, g, b, rgb, pixel;

    rgb = xcb_get_colorpixel(color);
    r = rgb >> 16; g = rgb >> 8 & 0xFF; b = rgb & 0xFF;
    c = xcb_alloc_color_reply(dis, xcb_alloc_color(dis, map, r * 257, g * 257, b * 257), NULL);
    if (!c)
        die("error: cannot allocate color '%s'\n", c);

    pixel = c->pixel; free(c);
    return pixel;
}

/* set the given client to listen to button events (presses / releases) */
void grabbuttons(client *c) {
    unsigned int modifiers[] = { 0, XCB_MOD_MASK_LOCK, numlockmask, numlockmask|XCB_MOD_MASK_LOCK };
    for (unsigned int b=0; b<LENGTH(buttons); b++)
        for (unsigned int m=0; m<LENGTH(modifiers); m++)
            xcb_grab_button(dis, 1, c->win, XCB_EVENT_MASK_BUTTON_PRESS, XCB_GRAB_MODE_ASYNC, XCB_GRAB_MODE_ASYNC,
                    screen->root, XCB_NONE, buttons[b].button, buttons[b].mask|modifiers[m]);
}

/* the wm should listen to key presses */
void grabkeys(void) {
    xcb_keycode_t *keycode;
    unsigned int modifiers[] = { 0, XCB_MOD_MASK_LOCK, numlockmask, numlockmask|XCB_MOD_MASK_LOCK };
    xcb_ungrab_key(dis, XCB_GRAB_ANY, screen->root, XCB_MOD_MASK_ANY);
    for (unsigned int i=0; i<LENGTH(keys); i++) {
        keycode = xcb_get_keycodes(keys[i].keysym);
        for (unsigned int k=0; keycode[k] != XCB_NO_SYMBOL; k++)
            for (unsigned int m=0; m<LENGTH(modifiers); m++)
                xcb_grab_key(dis, 1, screen->root, keys[i].mod | modifiers[m], keycode[k], XCB_GRAB_MODE_ASYNC, XCB_GRAB_MODE_ASYNC);
    }
}

/* arrange windows in a grid */
void grid(int hh, int cy) {
    int n = 0, cols = 0;
    for (client *c = head; c; c=c->next) if (!c->istransient && !c->isfullscrn && !c->isfloating) ++n;
    for (cols=0; cols <= n/2; cols++) if (cols*cols >= n) break; /* emulate square root */
    if (n == 5) cols = 2;

    int rows = n/cols, cw = (cols ? ww/cols : ww), cn = 0, rn = 0, i = 0;
    for (client *c=head; c; c=c->next, i++) {
        if (c->isfullscrn || c->istransient || c->isfloating) { i--; continue; }
        if (i/rows + 1 > cols - n%cols) rows = n/cols + 1;
        xcb_move_resize(dis, c->win, cn*cw, cy + rn*hh/rows, cw - BORDER_WIDTH, hh/rows - BORDER_WIDTH);
        if (++rn >= rows) { rn = 0; cn++; }
    }
}

/* on the press of a key check to see if there's a binded function to call */
<<<<<<< HEAD
void keypress(xcb_generic_event_t *e) {
    xcb_key_press_event_t *ev       = (xcb_key_press_event_t *)e;
    xcb_keysym_t           keysym   = xcb_get_keysym(ev->detail);

    DEBUGP("xcb: keypress: code: %d mod: %d\n", ev->detail, ev->state);
=======
void keypress(XEvent *e) {
    KeySym keysym;
    keysym = XKeycodeToKeysym(dis, (KeyCode)e->xkey.keycode, 0);

>>>>>>> 99f38821
    for (unsigned int i=0; i<LENGTH(keys); i++)
        if (keysym == keys[i].keysym && CLEANMASK(keys[i].mod) == CLEANMASK(ev->state) && keys[i].func)
                keys[i].func(&keys[i].arg);
}

/* explicitly kill a client - close the highlighted window
 * send a delete message and remove the client
 */
void killclient() {
    if (!current) return;
    deletewindow(current->win);
    removeclient(current);
}

/* focus the previously focused desktop */
void last_desktop() {
    change_desktop(&(Arg){.i = previous_desktop});
}

/* a map request is received when a window wants to display itself
 * if the window has override_redirect flag set then it should not be handled
 * by the wm. if the window already has a client then there is nothing to do.
 *
 * get the window class and name instance and try to match against an app rule.
 * create a client for the window, that client will always be current.
 * check for transient state, and fullscreen state and the appropriate values.
 * if the desktop in which the window was spawned is the current desktop then
 * display the window, else, if set, focus the new desktop.
 */
void maprequest(xcb_generic_event_t *e) {
    xcb_map_request_event_t            *ev = (xcb_map_request_event_t*)e;
    xcb_window_t                       windows[] = { ev->window }, transient = 0;
    xcb_get_window_attributes_reply_t  *attr[1];
    xcb_icccm_get_wm_class_reply_t     ch;
    xcb_get_geometry_reply_t           *geometry;
    xcb_get_property_reply_t           *prop_reply;

    xcb_get_attributes(windows, attr, 1);
    if (attr[0]->override_redirect) return;
    if (wintoclient(ev->window))    return;
    DEBUG("xcb: map request");

    bool follow = false, floating = false;
    int cd = current_desktop, newdsk = current_desktop;
    if (xcb_icccm_get_wm_class_reply(dis, xcb_icccm_get_wm_class(dis, ev->window), &ch, NULL)) { /* TODO: error handling */
        DEBUGP("class: %s instance: %s\n", ch.class_name, ch.instance_name);
        for (unsigned int i=0; i<LENGTH(rules); i++)
            if (!strcmp(ch.class_name, rules[i].class) || !strcmp(ch.instance_name, rules[i].class)) {
                follow = rules[i].follow;
                newdsk = rules[i].desktop;
                floating = rules[i].floating;
                break;
            }
        xcb_icccm_get_wm_class_reply_wipe(&ch);
    }

    /* might be useful in future */
    geometry = xcb_get_geometry_reply(dis, xcb_get_geometry(dis, ev->window), NULL); /* TODO: error handling */
    if (geometry) {
        DEBUGP("geom: %ux%u+%d+%d\n", geometry->width, geometry->height,
                                      geometry->x,     geometry->y);
        free(geometry);
    }

    select_desktop(newdsk);
    prevfocus = current;
    current   = addwindow(ev->window);

    xcb_icccm_get_wm_transient_for_reply(dis, xcb_icccm_get_wm_transient_for_unchecked(dis, ev->window), &transient, NULL); /* TODO: error handling */
    current->istransient = transient?true:false;
    current->isfloating  = floating || current->istransient;

    prop_reply  = xcb_get_property_reply(dis, xcb_get_property_unchecked(dis, 0, ev->window, netatoms[NET_WM_STATE], XCB_ATOM_ATOM, 0, 1), NULL); /* TODO: error handling */
    if (prop_reply) {
        if (prop_reply->format == 32) {
            xcb_atom_t *v = xcb_get_property_value(prop_reply);
            for (unsigned int i=0; i<prop_reply->value_len; i++)
                DEBUGP("%d : %d\n", i, v[0]);
            setfullscreen(current, (v[0] == netatoms[NET_FULLSCREEN]));
        }
        free(prop_reply);
    }

    /** information for stdout **/
    DEBUGP("transient: %d\n", current->istransient);
    DEBUGP("floating:  %d\n", current->isfloating);

    select_desktop(cd);
    if (cd == newdsk) {
        tile();
        xcb_map_window(dis, ev->window);
        update_current(current);
        grabbuttons(current);
    } else if (follow) change_desktop(&(Arg){.i = newdsk});
    desktopinfo();
}

/* grab the pointer and get it's current position
 * all pointer movement events will be reported until it's ungrabbed
 * until the mouse button has not been released,
 * grab the interesting events - button press/release and pointer motion
 * and on on pointer movement resize or move the window under the curson.
 * if the received event is a map request or a configure request call the
 * appropriate handler, and stop listening for other events.
 * Ungrab the poitner and event handling is passed back to run() function.
 * Once a window has been moved or resized, it's marked as floating.
 */
void mousemotion(const Arg *arg) {
    if (!current) return;
    xcb_get_geometry_reply_t  *geometry;
    xcb_query_pointer_reply_t *pointer;
    xcb_grab_pointer_reply_t  *grab_reply;
    int mx, my, winx, winy, winw, winh, xw, yh;

    geometry = xcb_get_geometry_reply(dis, xcb_get_geometry(dis, current->win), NULL); /* TODO: error handling */
    if (geometry) {
        winx = geometry->x;     winy = geometry->y;
        winw = geometry->width; winh = geometry->height;
        free(geometry);
    } else return;

    pointer = xcb_query_pointer_reply(dis, xcb_query_pointer(dis, screen->root), 0);
    if (!pointer) return;
    mx = pointer->root_x; my = pointer->root_y;

    grab_reply = xcb_grab_pointer_reply(dis, xcb_grab_pointer(dis, 0, screen->root, BUTTONMASK|XCB_EVENT_MASK_BUTTON_MOTION|XCB_EVENT_MASK_POINTER_MOTION,
            XCB_GRAB_MODE_ASYNC, XCB_GRAB_MODE_ASYNC, XCB_NONE, XCB_NONE, XCB_CURRENT_TIME), NULL);
    if (!grab_reply || grab_reply->status != XCB_GRAB_STATUS_SUCCESS) return;

    xcb_generic_event_t *e = NULL;
    xcb_motion_notify_event_t *ev = NULL;
    bool ungrab = false;
    do {
        if (e) free(e); xcb_flush(dis);
        while(!(e = xcb_wait_for_event(dis))) xcb_flush(dis);
        switch (e->response_type & ~0x80) {
            case XCB_CONFIGURE_REQUEST:
            case XCB_MAP_REQUEST:
                events[e->response_type & ~0x80](e);
                break;
<<<<<<< HEAD
            case XCB_MOTION_NOTIFY:
                ev = (xcb_motion_notify_event_t*)e;
                xw = (arg->i == MOVE ? winx : winw) + ev->root_x - mx;
                yh = (arg->i == MOVE ? winy : winh) + ev->root_y - my;
                if (arg->i == RESIZE) xcb_resize(dis, current->win, xw>MINWSZ?xw:MINWSZ, yh>MINWSZ?yh:MINWSZ);
                else if (arg->i == MOVE) xcb_move(dis, current->win, xw, yh);
                xcb_flush(dis);
=======
            case MotionNotify:
                xw = (arg->i == MOVE ? wa.x : wa.width)  + ev.xmotion.x - x;
                yh = (arg->i == MOVE ? wa.y : wa.height) + ev.xmotion.y - y;
                if (arg->i == RESIZE) XResizeWindow(dis, current->win,
                        xw>MINWSZ?xw:wa.width, yh>MINWSZ?yh:wa.height);
                else if (arg->i == MOVE) XMoveWindow(dis, current->win, xw, yh);
>>>>>>> 99f38821
                break;
            case XCB_KEY_PRESS:
            case XCB_KEY_RELEASE:
            case XCB_BUTTON_PRESS:
            case XCB_BUTTON_RELEASE:
                ungrab = true;
        }
        current->isfloating = true;
    } while(!ungrab && current);
    DEBUG("xcb: ungrab");
    xcb_ungrab_pointer(dis, XCB_CURRENT_TIME);
    update_current(current);
    tile();
}

/* each window should cover all the available screen space */
void monocle(int hh, int cy) {
    for (client *c=head; c; c=c->next) if (!c->isfullscrn && !c->isfloating && !c->istransient)
        xcb_move_resize(dis, c->win, 0, cy, ww + BORDER_WIDTH, hh + BORDER_WIDTH);
}

/* move the current client, to current->next
 * and current->next to current client's position
 */
void move_down() {
    if (!current || !head->next) return;

    /* p is previous, n is next, if current is head n is last, c is current */
    client *p = NULL, *n = (current->next) ? current->next : head;
    for (p=head; p && p->next != current; p=p->next);
    /* if there's a previous client then p->next should be what's after c
     * ..->[p]->[c]->[n]->..  ==>  ..->[p]->[n]->[c]->..
     */
    if (p) p->next = current->next;
    /* else if no p client, then c is head, swapping with n should update head
     * [c]->[n]->..  ==>  [n]->[c]->..
     *  ^head              ^head
     */
    else head = n;
    /* if c is the last client, c will be the current head
     * [n]->..->[p]->[c]->NULL  ==>  [c]->[n]->..->[p]->NULL
     *  ^head                         ^head
     * else c will take the place of n, so c-next will be n->next
     * ..->[p]->[c]->[n]->..  ==>  ..->[p]->[n]->[c]->..
     */
    current->next = (current->next) ? n->next : n;
    /* if c was swapped with n then they now point to the same ->next. n->next should be c
     * ..->[p]->[c]->[n]->..  ==>  ..->[p]->[n]->..  ==>  ..->[p]->[n]->[c]->..
     *                                        [c]-^
     */
    if (current->next == n->next) n->next = current;
    /* else c is the last client and n is head,
     * so c will be move to be head, no need to update n->next
     * [n]->..->[p]->[c]->NULL  ==>  [c]->[n]->..->[p]->NULL
     *  ^head                         ^head
     */
    else head = current;

    tile();
    update_current(current);
}

/* move the current client, to the previous from current
 * and the previous from  current to current client's position
 */
void move_up() {
    if (!current || !head->next) return;

    client *pp = NULL, *p;
    /* p is previous from current or last if current is head */
    for (p=head; p->next && p->next != current; p=p->next);
    /* pp is previous from p, or null if current is head and thus p is last */
    if (p->next) for (pp=head; pp; pp=pp->next) if (pp->next == p) break;
    /* if p has a previous client then the next client should be current (current is c)
     * ..->[pp]->[p]->[c]->..  ==>  ..->[pp]->[c]->[p]->..
     */
    if (pp) pp->next = current;
    /* if p doesn't have a previous client, then p might be head, so head must change to c
     * [p]->[c]->..  ==>  [c]->[p]->..
     *  ^head              ^head
     * if p is not head, then c is head (and p is last), so the new head is next of c
     * [c]->[n]->..->[p]->NULL  ==>  [n]->..->[p]->[c]->NULL
     *  ^head         ^last           ^head         ^last
     */
    else head = (current == head) ? current->next : current;
    /* next of p should be next of c
     * ..->[pp]->[p]->[c]->[n]->..  ==>  ..->[pp]->[c]->[p]->[n]->..
     * except if c was head (now c->next is head), so next of p should be c
     * [c]->[n]->..->[p]->NULL  ==>  [n]->..->[p]->[c]->NULL
     *  ^head         ^last           ^head         ^last
     */
    p->next = (current->next == head) ? current : current->next;
    /* next of c should be p
     * ..->[pp]->[p]->[c]->[n]->..  ==>  ..->[pp]->[c]->[p]->[n]->..
     * except if c was head (now c->next is head), so c is must be last
     * [c]->[n]->..->[p]->NULL  ==>  [n]->..->[p]->[c]->NULL
     *  ^head         ^last           ^head         ^last
     */
    current->next = (current->next == head) ? NULL : p;

    tile();
    update_current(current);
}

/* cyclic focus the next window
 * if the window is the last on stack, focus head
 */
void next_win() {
    if (!current || !head->next) return;
    update_current((prevfocus = current)->next ? current->next : head);
    if (mode == MONOCLE) xcb_map_window(dis, current->win);
}

/* cyclic focus the previous window
 * if the window is the head, focus the last stack window
 */
void prev_win() {
    if (!current || !head->next) return;
    if (head == (prevfocus = current)) while (current->next) current=current->next;
    else for (client *t=head; t; t=t->next) if (t->next == current) { current = t; break; }
    if (mode == MONOCLE) xcb_map_window(dis, current->win);
    update_current(current);
}

/* property notify is called when one of the window's properties
 * is changed, such as an urgent hint is received
 */
void propertynotify(xcb_generic_event_t *e) {
    xcb_property_notify_event_t *ev = (xcb_property_notify_event_t*)e;
    xcb_icccm_wm_hints_t wmh;
    client *c;

    DEBUG("xcb: property notify");
    c = wintoclient(ev->window);
    if (!c || ev->atom != XCB_ICCCM_WM_ALL_HINTS) return;
    DEBUG("xcb: got hint!");
    if (xcb_icccm_get_wm_hints_reply(dis, xcb_icccm_get_wm_hints(dis, ev->window), &wmh, NULL)) /* TODO: error handling */
        c->isurgent = (wmh.flags & XCB_ICCCM_WM_HINT_X_URGENCY);
    desktopinfo();
}

/* to quit just stop receiving events
 * run() is stopped and control is back to main()
 */
void quit(const Arg *arg) {
    retval = arg->i;
    running = false;
}

/* remove the specified client
 * the previous client must point to the next client of the given
 * the removing client can be on any desktop, so we must return
 * back the current focused desktop
 *
 * keep in mind that the current set and the current update may
 * differ. current pointer changes in every select_desktop()
 * invocation.
 */
void removeclient(client *c) {
    client **p = NULL;
    int nd = 0, cd = current_desktop;
    for (bool found = false; nd<DESKTOPS && !found; nd++)
        for (select_desktop(nd), p = &head; *p && !(found = *p == c); p = &(*p)->next);
    *p = c->next;
    current = (prevfocus && prevfocus != c) ? prevfocus : (*p) ? (prevfocus = *p) : (prevfocus = head);
    select_desktop(cd);
    tile();
    if (mode == MONOCLE && cd == --nd && current) xcb_map_window(dis, current->win);
    update_current(current);
    free(c);
}

/* resize the master window - check for boundary size limits
 * the size of a window can't be less than MINWSZ
 */
void resize_master(const Arg *arg) {
    int msz = master_size + arg->i;
    if ((mode == BSTACK ? wh : ww) - msz <= MINWSZ || msz <= MINWSZ) return;
    master_size = msz;
    tile();
}

/* resize the first stack window - no boundary checks */
void resize_stack(const Arg *arg) {
    growth += arg->i;
    tile();
}

/* jump and focus the 'current + n' desktop */
void rotate_desktop(const Arg *arg) {
    change_desktop(&(Arg){.i = (current_desktop + DESKTOPS + arg->i) % DESKTOPS});
}

/* main event loop - on receival of an event call the appropriate event handler */
void run(void) {
    xcb_generic_event_t *ev;
    while(running) {
        xcb_flush(dis);
        if (xcb_connection_has_error(dis)) die("error: X11 connection got interrupted\n");
        if ((ev = xcb_wait_for_event(dis))) {
            if (events[ev->response_type & ~0x80]) events[ev->response_type & ~0x80](ev);
            else { DEBUGP("xcb: unimplented event: %d\n", ev->response_type & ~0x80); }
            free(ev);
        }
    }
}

/* save specified desktop's properties */
void save_desktop(int i) {
    if (i >= DESKTOPS) return;
    desktops[i].master_size = master_size;
    desktops[i].mode = mode;
    desktops[i].growth = growth;
    desktops[i].head = head;
    desktops[i].current = current;
    desktops[i].showpanel = showpanel;
    desktops[i].prevfocus = prevfocus;
}

/* set the specified desktop's properties */
void select_desktop(int i) {
    if (i >= DESKTOPS) return;
    save_desktop(current_desktop);
    master_size = desktops[i].master_size;
    mode = desktops[i].mode;
    growth = desktops[i].growth;
    head = desktops[i].head;
    current = desktops[i].current;
    showpanel = desktops[i].showpanel;
    prevfocus = desktops[i].prevfocus;
    current_desktop = i;
}

/* set or unset fullscreen state of client */
<<<<<<< HEAD
void setfullscreen(client *c, bool fullscrn) {
    DEBUGP("xcb: set fullscreen: %d\n", fullscrn);
    long data[] = { (c->isfullscrn = fullscrn) ? netatoms[NET_FULLSCREEN] : XCB_NONE };
    if (fullscrn != c->isfullscrn) xcb_change_property(dis, XCB_PROP_MODE_REPLACE, c->win, netatoms[NET_WM_STATE], XCB_ATOM_ATOM, 32, fullscrn, data);
    if (c->isfullscrn) xcb_move_resize(dis, c->win, 0, 0, ww + BORDER_WIDTH, wh + BORDER_WIDTH + PANEL_HEIGHT);
}

/* get numlock modifier using xcb */
int setup_keyboard(void)
{
    xcb_get_modifier_mapping_reply_t *reply;
    xcb_keycode_t                    *modmap;
    xcb_keycode_t                    *numlock;

    reply   = xcb_get_modifier_mapping_reply(dis, xcb_get_modifier_mapping_unchecked(dis), NULL); /* TODO: error checking */
    if (!reply) return -1;

    modmap = xcb_get_modifier_mapping_keycodes(reply);
    if (!modmap) return -1;

    numlock = xcb_get_keycodes(XK_Num_Lock);
    for (unsigned int i=0; i<8; i++)
       for (unsigned int j=0; j<reply->keycodes_per_modifier; j++) {
           xcb_keycode_t keycode = modmap[i * reply->keycodes_per_modifier + j];
           if (keycode == XCB_NO_SYMBOL) continue;
           for (unsigned int n=0; numlock[n] != XCB_NO_SYMBOL; n++)
               if (numlock[n] == keycode) {
                   DEBUGP("xcb: found num-lock %d\n", 1 << i);
                   numlockmask = 1 << i;
                   break;
               }
       }

    return 0;
=======
void setfullscreen(client *c, Bool fullscrn) {
    if (fullscrn != c->isfullscrn) XChangeProperty(dis, c->win,
            netatoms[NET_WM_STATE], XA_ATOM, 32, PropModeReplace, (unsigned char*)
            ((c->isfullscrn = fullscrn) ? &netatoms[NET_FULLSCREEN] : 0), fullscrn);
    if (c->isfullscrn) XMoveResizeWindow(dis, c->win, 0, 0, ww+BORDER_WIDTH, wh+BORDER_WIDTH+PANEL_HEIGHT);
>>>>>>> 99f38821
}

/* set initial values
 * root window - screen height/width - atoms - xerror handler
 * set masks for reporting events handled by the wm
 * and propagate the suported net atoms
 */
int setup(int default_screen) {
    sigchld();
    screen = xcb_screen_of_display(dis, default_screen);
    if (!screen) die("error: cannot aquire screen\n");

    ww = screen->width_in_pixels  - BORDER_WIDTH;
    wh = screen->height_in_pixels - (SHOW_PANEL ? PANEL_HEIGHT : 0) - BORDER_WIDTH;
    master_size = ((mode == BSTACK) ? wh : ww) * MASTER_SIZE;
    for (unsigned int i=0; i<DESKTOPS; i++) save_desktop(i);

    win_focus   = getcolor(FOCUS);
    win_unfocus = getcolor(UNFOCUS);

    /* setup keyboard */
    if (setup_keyboard() == -1)
        die("error: failed to setup keyboard\n");

    /* set up atoms for dialog/notification windows */
<<<<<<< HEAD
    xcb_get_atoms(WM_ATOM_NAME, wmatoms, WM_COUNT);
    xcb_get_atoms(NET_ATOM_NAME, netatoms, NET_COUNT);

    /* check if another wm is running */
    if (xcb_checkotherwm())
        die("error: other wm is running\n");
=======
    wmatoms[WM_PROTOCOLS]     = XInternAtom(dis, "WM_PROTOCOLS",     False);
    wmatoms[WM_DELETE_WINDOW] = XInternAtom(dis, "WM_DELETE_WINDOW", False);
    netatoms[NET_SUPPORTED]   = XInternAtom(dis, "_NET_SUPPORTED",   False);
    netatoms[NET_WM_STATE]    = XInternAtom(dis, "_NET_WM_STATE",    False);
    netatoms[NET_ACTIVE]      = XInternAtom(dis, "_NET_ACTIVE_WINDOW",       False);
    netatoms[NET_FULLSCREEN]  = XInternAtom(dis, "_NET_WM_STATE_FULLSCREEN", False);

    /* check if another window manager is running */
    xerrorxlib = XSetErrorHandler(xerrorstart);
    XSelectInput(dis, DefaultRootWindow(dis), SubstructureRedirectMask|ButtonPressMask|
                                              SubstructureNotifyMask|PropertyChangeMask);
    XSync(dis, False);

    XSetErrorHandler(xerror);
    XSync(dis, False);
    XChangeProperty(dis, root, netatoms[NET_SUPPORTED], XA_ATOM, 32,
              PropModeReplace, (unsigned char *)netatoms, NET_COUNT);
>>>>>>> 99f38821

    xcb_change_property(dis, XCB_PROP_MODE_REPLACE, screen->root, netatoms[NET_SUPPORTED], XCB_ATOM_ATOM, 32, NET_COUNT, netatoms);
    grabkeys();

    /* set events */
    for (unsigned int i=0; i<XCB_NO_OPERATION; i++) events[i] = NULL;
    events[XCB_BUTTON_PRESS]        = buttonpress;
    events[XCB_CLIENT_MESSAGE]      = clientmessage;
    events[XCB_CONFIGURE_REQUEST]   = configurerequest;
    events[XCB_DESTROY_NOTIFY]      = destroynotify;
    events[XCB_ENTER_NOTIFY]        = enternotify;
    events[XCB_KEY_PRESS]           = keypress;
    events[XCB_MAP_REQUEST]         = maprequest;
    events[XCB_PROPERTY_NOTIFY]     = propertynotify;
    events[XCB_UNMAP_NOTIFY]        = unmapnotify;

    change_desktop(&(Arg){.i = DEFAULT_DESKTOP});
    return 0;
}

void sigchld() {
    if (signal(SIGCHLD, sigchld) == SIG_ERR)
        die("error: can't install SIGCHLD handler\n");
    while(0 < waitpid(-1, NULL, WNOHANG));
}

/* execute a command */
void spawn(const Arg *arg) {
    if (fork() == 0) {
        if (dis) close(screen->root);
        setsid();
        execvp((char*)arg->com[0], (char**)arg->com);
        fprintf(stderr, "error: execvp %s", (char *)arg->com[0]);
        perror(" failed"); /* also prints the err msg */
        exit(EXIT_SUCCESS);
    }
}

/* arrange windows in normal or bottom stack tile */
void stack(int hh, int cy) {
    client *c;
    int n = 0, d = 0, z = (mode == BSTACK ? ww : hh), cx = 0, cw = 0, ch = 0;

    /* count stack windows - start from head->next */
    for (n=0, c=head->next; c; c=c->next) if (!c->isfullscrn && !c->isfloating && !c->istransient) ++n;

    /* grab the first non-floating, non-fullscreen window and place it on master
     * if it's a stack window, remove it from the stack count (--n)
     */
    for (c=head; c && (c->isfullscrn || c->isfloating || c->istransient); c=c->next, --n);

    /* if there is only one window, it should cover the available screen space
     * if there is only one stack window (n == 1) then we don't care about growth
     * if more than one stack windows (n > 1) on screen then adjustments may be needed
     *   - d is the num of pixels than remain on the bottom of the screen plus the growth
     *   - z is the clients' height/width
     *
     *      ----------  -.    --------------------.
     *      |   |----| --|--> growth               `}--> first client will get (z+d) height/width
     *      |   |    |   |                          |
     *      |   |----|   }--> screen height - hh  --'
     *      |   |    | }-|--> client height - z       :: 2 stack clients on tile mode ..looks like a spaceship
     *      ----------  -'                            :: piece of aart by c00kiemon5ter o.O om nom nom nom nom
     *
     *     what we do is, remove the growth from the screen height  : (z - growth)
     *     and then divide that space with the windows on the stack : (z - growth)/n
     *     so all windows have equal height/width (z)
     *     growth is left out and will later be added to the first's client height/width
     *     before that, there will be cases when the num of windows is not perfectly
     *     divided with then available screen height/width (ie 100px scr. height, and 3 windows)
     *     so we get that remaining space and merge growth to it (d): (z - growth) % n + growth
     *     finally we know each client's height, and how many pixels should be added to
     *     the first stack window so that it satisfies growth, and doesn't create gaps
     *     on the bottom of the screen.
     */
    if (c && n < 1) {
        xcb_move_resize(dis, c->win, cx, cy, ww - BORDER_WIDTH, hh - BORDER_WIDTH);
        return;
    } else if (c && n > 1) { d = (z - growth) % n + growth; z = (z - growth) / n; }

    /* tile the first non-floating, non-fullscreen window to cover the master area */
    if (c) (mode == BSTACK) ? xcb_move_resize(dis, c->win, cx, cy, ww - BORDER_WIDTH, master_size - BORDER_WIDTH)
                            : xcb_move_resize(dis, c->win, cx, cy, master_size - BORDER_WIDTH, hh - BORDER_WIDTH);

    /* tile the next non-floating, non-fullscreen stack window with growth/d */
    if (c) for (c=c->next; c && (c->isfullscrn || c->isfloating || c->istransient); c=c->next);
    if (c) (mode == BSTACK) ? xcb_move_resize(dis, c->win, cx, (cy += master_size),
                            (cw = z - BORDER_WIDTH) + d, (ch = hh - master_size - BORDER_WIDTH))
                            : xcb_move_resize(dis, c->win, (cx += master_size), cy,
                            (cw = ww - master_size - BORDER_WIDTH), (ch = z - BORDER_WIDTH) + d);

    /* tile the rest of the non-floating, non-fullscreen stack windows */
    if (c) for (mode==BSTACK?(cx+=z+d):(cy+=z+d), c=c->next; c; c=c->next)
        if (!c->isfullscrn && !c->isfloating && !c->istransient) {
            xcb_move_resize(dis, c->win, cx, cy, cw, ch);
            (mode == BSTACK) ? (cx+=z) : (cy+=z);
        }
}

/* swap master window with current or
 * if current is head swap with next
 * if current is not head, then head
 * is behind us, so move_up until we
 * are the head
 */
void swap_master() {
    if (!current || !head->next || mode == MONOCLE) return;
    if (current == head) move_down();
    else while (current != head) move_up();
    update_current(head);
    tile();
}

/* switch the tiling mode and reset all floating windows */
void switch_mode(const Arg *arg) {
    if (mode == arg->i) for (client *c=head; c; c=c->next) c->isfloating = False;
    if (mode == MONOCLE) for (client *c=head; c; c=c->next) xcb_map_window(dis, c->win);
    mode = arg->i;
    master_size = (mode == BSTACK ? wh : ww) * MASTER_SIZE;
    tile();
    update_current(current);
    desktopinfo();
}

/* tile all windows of current desktop - call the handler tiling function */
void tile(void) {
    if (!head) return; /* nothing to arange */
    layout[head->next ? mode : MONOCLE](wh + (showpanel ? 0 : PANEL_HEIGHT),
                                (TOP_PANEL && showpanel ? PANEL_HEIGHT : 0));
}

/* toggle visibility state of the panel */
void togglepanel() {
    showpanel = !showpanel;
    tile();
}

/* windows that request to unmap should lose their
 * client, so no invisible windows exist on screen
 */
void unmapnotify(xcb_generic_event_t *e) {
    xcb_unmap_notify_event_t *ev = (xcb_unmap_notify_event_t *)e;
    client *c = wintoclient(ev->window);
    if (c && ev->event != screen->root) removeclient(c);
    desktopinfo();
}

/* update client - set highlighted borders and active window
 * if no client is given update current
 * if current is NULL then delete the active window property
 *
 * a window should have borders in any case except if
 *  - the window is not floating or transient
 *  - the window is fullscreen
 *  - the window is the only window on screen
 *  - the mode is MONOCLE and non of the above applies
 */
void update_current(client *c) {
    if (!c) {
        xcb_delete_property(dis, screen->root, netatoms[NET_ACTIVE]);
        return;
    } else current = c;

    for (c=head; c; c=c->next) {
        xcb_border_width(dis, c->win, (!head->next || c->isfullscrn || (mode == MONOCLE && (!c->isfloating && !c->istransient))) ? 0 : BORDER_WIDTH);
        xcb_change_window_attributes(dis, c->win, XCB_CW_BORDER_PIXEL, (current == c ? &win_focus : &win_unfocus));
        if (CLICK_TO_FOCUS) xcb_grab_button(dis, 1, c->win, XCB_EVENT_MASK_BUTTON_PRESS, XCB_GRAB_MODE_ASYNC, XCB_GRAB_MODE_ASYNC,
           screen->root, XCB_NONE, XCB_BUTTON_INDEX_1, XCB_BUTTON_MASK_ANY);
    }

<<<<<<< HEAD
    xcb_change_property(dis, XCB_PROP_MODE_REPLACE, screen->root, netatoms[NET_ACTIVE], XCB_ATOM_WINDOW, 32, 1, &current->win);
    xcb_set_input_focus(dis, XCB_INPUT_FOCUS_POINTER_ROOT, current->win, XCB_CURRENT_TIME);
    xcb_raise_window(dis, current->win);

    if (CLICK_TO_FOCUS) {
        xcb_ungrab_button(dis, XCB_BUTTON_INDEX_1, current->win, XCB_BUTTON_MASK_ANY);
        grabbuttons(current);
    }
=======
    XChangeProperty(dis, root, netatoms[NET_ACTIVE], XA_WINDOW, 32,
                PropModeReplace, (unsigned char *)&current->win, 1);
    XSetInputFocus(dis, current->win, RevertToPointerRoot, CurrentTime);
    XRaiseWindow(dis, current->win);
    if (CLICK_TO_FOCUS) XUngrabButton(dis, Button1, None, current->win);
    XSync(dis, False);
>>>>>>> 99f38821
}

/* find to which client the given window belongs to */
client* wintoclient(xcb_window_t w) {
    client *c = NULL;
    int d = 0, cd = current_desktop;
    for (bool found = false; d<DESKTOPS && !found; ++d)
        for (select_desktop(d), c=head; c && !(found = (w == c->win)); c=c->next);
    select_desktop(cd);
    return c;
}

<<<<<<< HEAD
=======
/* There's no way to check accesses to destroyed windows, thus those cases are
 * ignored (especially on UnmapNotify's). Other types of errors call Xlibs
 * default error handler, which may call exit through xerrorlib.  */
int xerror(Display *dis, XErrorEvent *ee) {
    if (ee->error_code == BadWindow   || (ee->error_code == BadAccess && ee->request_code == X_GrabKey)
    || (ee->error_code == BadMatch    && (ee->request_code == X_SetInputFocus
                                      ||  ee->request_code == X_ConfigureWindow))
    || (ee->error_code == BadDrawable && (ee->request_code == X_PolyFillRectangle
    || ee->request_code == X_CopyArea ||  ee->request_code == X_PolySegment
                                      ||  ee->request_code == X_PolyText8))) return 0;
    fprintf(stderr, "error: xerror: request code: %d, error code: %d\n", ee->request_code, ee->error_code);
    return xerrorxlib(dis, ee);
}

>>>>>>> 99f38821
int xerrorstart() {
    die("error: another window manager is already running\n");
    return -1;
}

int main(int argc, char *argv[]) {
    int default_screen;
    if (argc == 2 && strcmp("-v", argv[1]) == 0) {
        fprintf(stdout, "%s-%s\n", WMNAME, VERSION);
        return EXIT_SUCCESS;
    } else if (argc != 1) die("usage: %s [-v]\n", WMNAME);
    if (xcb_connection_has_error((dis = xcb_connect(NULL, &default_screen))))
        die("error: cannot open display\n");
    if (setup(default_screen) != -1) {
      desktopinfo(); /* zero out every desktop on (re)start */
      run();
    }
    cleanup();
    xcb_disconnect(dis);
    return retval;
}

/* vim: set ts=4 sw=4 :*/<|MERGE_RESOLUTION|>--- conflicted
+++ resolved
@@ -133,15 +133,9 @@
     const bool floating;
 } AppRule;
 
-<<<<<<< HEAD
-/* Functions */
+ /* function prototypes sorted alphabetically */
 static client* addwindow(xcb_window_t w);
 static void buttonpress(xcb_generic_event_t *e);
-=======
-/* function prototypes sorted alphabetically */
-static client* addwindow(Window w);
-static void buttonpress(XEvent *e);
->>>>>>> 99f38821
 static void change_desktop(const Arg *arg);
 static void cleanup(void);
 static void client_to_desktop(const Arg *arg);
@@ -191,14 +185,9 @@
 
 #include "config.h"
 
-<<<<<<< HEAD
 /* variables */
 static bool running = true;
 static bool showpanel = SHOW_PANEL;
-=======
-static Bool running = True;
-static Bool showpanel = SHOW_PANEL;
->>>>>>> 99f38821
 static int retval = 0;
 static int current_desktop = 0;
 static int previous_desktop = 0;
@@ -452,7 +441,6 @@
  *     add/set _NET_WM_STATE_ADD=1,
  *     toggle _NET_WM_STATE_TOGGLE=2
  */
-<<<<<<< HEAD
 void clientmessage(xcb_generic_event_t *e) {
     xcb_client_message_event_t *ev = (xcb_client_message_event_t*)e;
     client *c = wintoclient(ev->window);
@@ -462,15 +450,6 @@
         == netatoms[NET_FULLSCREEN] || (xcb_atom_t)ev->data.data32[2] == netatoms[NET_FULLSCREEN]))
         setfullscreen(c, (ev->data.data32[0] == 1 || (ev->data.data32[0] == 2 && !c->isfullscrn)));
     else if (c && ev->type == netatoms[NET_ACTIVE]) current = c;
-=======
-void clientmessage(XEvent *e) {
-    client *c = wintoclient(e->xclient.window);
-    if (c && e->xclient.message_type         == netatoms[NET_WM_STATE]
-          && ((unsigned)e->xclient.data.l[1] == netatoms[NET_FULLSCREEN]
-           || (unsigned)e->xclient.data.l[2] == netatoms[NET_FULLSCREEN]))
-        setfullscreen(c, (e->xclient.data.l[0] == 1 || (e->xclient.data.l[0] == 2 && !c->isfullscrn)));
-    else if (c && e->xclient.message_type == netatoms[NET_ACTIVE]) current = c;
->>>>>>> 99f38821
     tile();
     update_current(current);
 }
@@ -480,7 +459,6 @@
  * appropriate values as requested, and tile the window again so that it fills
  * the gaps that otherwise could have been created
  */
-<<<<<<< HEAD
 void configurerequest(xcb_generic_event_t *e) {
     xcb_configure_request_event_t *ev = (xcb_configure_request_event_t*)e;
     client *c = wintoclient(ev->window);
@@ -496,25 +474,12 @@
         if (ev->value_mask & XCB_CONFIG_WINDOW_SIBLING)        v[i++] = ev->sibling;
         if (ev->value_mask & XCB_CONFIG_WINDOW_STACK_MODE)     v[i++] = ev->stack_mode;
         xcb_configure_window(dis, ev->window, ev->value_mask, v);
-=======
-void configurerequest(XEvent *e) {
-    client *c = wintoclient(e->xconfigurerequest.window);
-    if (c && c->isfullscrn) setfullscreen(c, True);
-    else { /* keeping the window happy costs 10 lines ..fuuuu! shrink them! */
-        XWindowChanges wc;                     wc.border_width = e->xconfigurerequest.border_width;
-        wc.x       = e->xconfigurerequest.x;     wc.width      = e->xconfigurerequest.width;
-        wc.y       = e->xconfigurerequest.y;     wc.height     = e->xconfigurerequest.height;
-        wc.sibling = e->xconfigurerequest.above; wc.stack_mode = e->xconfigurerequest.detail;
-        XConfigureWindow(dis, e->xconfigurerequest.window, e->xconfigurerequest.value_mask, &wc);
-        XSync(dis, False);
->>>>>>> 99f38821
     }
     tile();
     if (c && c == current) update_current(c);
 }
 
-<<<<<<< HEAD
-/* send the given event - WM_DELETE_WINDOW for now */
+/* close the window */
 void deletewindow(xcb_window_t w) {
     xcb_client_message_event_t ev;
     ev.response_type = XCB_CLIENT_MESSAGE;
@@ -525,18 +490,6 @@
     ev.data.data32[0] = wmatoms[WM_DELETE_WINDOW];
     ev.data.data32[1] = XCB_CURRENT_TIME;
     xcb_send_event(dis, 0, w, XCB_EVENT_MASK_NO_EVENT, (char*)&ev);
-=======
-/* close the window */
-void deletewindow(Window w) {
-    XEvent ev;
-    ev.type = ClientMessage;
-    ev.xclient.window = w;
-    ev.xclient.message_type = wmatoms[WM_PROTOCOLS];
-    ev.xclient.format = 32;
-    ev.xclient.data.l[0] = wmatoms[WM_DELETE_WINDOW];
-    ev.xclient.data.l[1] = CurrentTime;
-    XSendEvent(dis, w, False, NoEventMask, &ev);
->>>>>>> 99f38821
 }
 
 /* output info about the desktops on standard output stream
@@ -592,15 +545,9 @@
 void enternotify(xcb_generic_event_t *e) {
     xcb_enter_notify_event_t *ev = (xcb_enter_notify_event_t*)e;
     if (!FOLLOW_MOUSE) return;
-<<<<<<< HEAD
     DEBUG("xcb: enter notify");
     client *c = wintoclient(ev->event);
     if (c && ev->mode == XCB_NOTIFY_MODE_NORMAL && ev->detail != XCB_NOTIFY_DETAIL_INFERIOR) update_current(c);
-=======
-    client *c = wintoclient(e->xcrossing.window);
-    if (c && e->xcrossing.mode   == NotifyNormal
-          && e->xcrossing.detail != NotifyInferior) update_current(c);
->>>>>>> 99f38821
 }
 
 /* find and focus the client which received
@@ -667,18 +614,10 @@
 }
 
 /* on the press of a key check to see if there's a binded function to call */
-<<<<<<< HEAD
 void keypress(xcb_generic_event_t *e) {
     xcb_key_press_event_t *ev       = (xcb_key_press_event_t *)e;
     xcb_keysym_t           keysym   = xcb_get_keysym(ev->detail);
-
     DEBUGP("xcb: keypress: code: %d mod: %d\n", ev->detail, ev->state);
-=======
-void keypress(XEvent *e) {
-    KeySym keysym;
-    keysym = XKeycodeToKeysym(dis, (KeyCode)e->xkey.keycode, 0);
-
->>>>>>> 99f38821
     for (unsigned int i=0; i<LENGTH(keys); i++)
         if (keysym == keys[i].keysym && CLEANMASK(keys[i].mod) == CLEANMASK(ev->state) && keys[i].func)
                 keys[i].func(&keys[i].arg);
@@ -819,22 +758,13 @@
             case XCB_MAP_REQUEST:
                 events[e->response_type & ~0x80](e);
                 break;
-<<<<<<< HEAD
             case XCB_MOTION_NOTIFY:
                 ev = (xcb_motion_notify_event_t*)e;
                 xw = (arg->i == MOVE ? winx : winw) + ev->root_x - mx;
                 yh = (arg->i == MOVE ? winy : winh) + ev->root_y - my;
-                if (arg->i == RESIZE) xcb_resize(dis, current->win, xw>MINWSZ?xw:MINWSZ, yh>MINWSZ?yh:MINWSZ);
+                if (arg->i == RESIZE) xcb_resize(dis, current->win, xw>MINWSZ?xw:winw, yh>MINWSZ?yh:winh);
                 else if (arg->i == MOVE) xcb_move(dis, current->win, xw, yh);
                 xcb_flush(dis);
-=======
-            case MotionNotify:
-                xw = (arg->i == MOVE ? wa.x : wa.width)  + ev.xmotion.x - x;
-                yh = (arg->i == MOVE ? wa.y : wa.height) + ev.xmotion.y - y;
-                if (arg->i == RESIZE) XResizeWindow(dis, current->win,
-                        xw>MINWSZ?xw:wa.width, yh>MINWSZ?yh:wa.height);
-                else if (arg->i == MOVE) XMoveWindow(dis, current->win, xw, yh);
->>>>>>> 99f38821
                 break;
             case XCB_KEY_PRESS:
             case XCB_KEY_RELEASE:
@@ -1069,12 +999,11 @@
 }
 
 /* set or unset fullscreen state of client */
-<<<<<<< HEAD
 void setfullscreen(client *c, bool fullscrn) {
     DEBUGP("xcb: set fullscreen: %d\n", fullscrn);
     long data[] = { (c->isfullscrn = fullscrn) ? netatoms[NET_FULLSCREEN] : XCB_NONE };
     if (fullscrn != c->isfullscrn) xcb_change_property(dis, XCB_PROP_MODE_REPLACE, c->win, netatoms[NET_WM_STATE], XCB_ATOM_ATOM, 32, fullscrn, data);
-    if (c->isfullscrn) xcb_move_resize(dis, c->win, 0, 0, ww + BORDER_WIDTH, wh + BORDER_WIDTH + PANEL_HEIGHT);
+    if (c->isfullscrn) xcb_move_resize(dis, c->win, 0, 0, ww+BORDER_WIDTH, wh+BORDER_WIDTH+PANEL_HEIGHT);
 }
 
 /* get numlock modifier using xcb */
@@ -1104,13 +1033,6 @@
        }
 
     return 0;
-=======
-void setfullscreen(client *c, Bool fullscrn) {
-    if (fullscrn != c->isfullscrn) XChangeProperty(dis, c->win,
-            netatoms[NET_WM_STATE], XA_ATOM, 32, PropModeReplace, (unsigned char*)
-            ((c->isfullscrn = fullscrn) ? &netatoms[NET_FULLSCREEN] : 0), fullscrn);
-    if (c->isfullscrn) XMoveResizeWindow(dis, c->win, 0, 0, ww+BORDER_WIDTH, wh+BORDER_WIDTH+PANEL_HEIGHT);
->>>>>>> 99f38821
 }
 
 /* set initial values
@@ -1136,32 +1058,12 @@
         die("error: failed to setup keyboard\n");
 
     /* set up atoms for dialog/notification windows */
-<<<<<<< HEAD
     xcb_get_atoms(WM_ATOM_NAME, wmatoms, WM_COUNT);
     xcb_get_atoms(NET_ATOM_NAME, netatoms, NET_COUNT);
 
     /* check if another wm is running */
     if (xcb_checkotherwm())
         die("error: other wm is running\n");
-=======
-    wmatoms[WM_PROTOCOLS]     = XInternAtom(dis, "WM_PROTOCOLS",     False);
-    wmatoms[WM_DELETE_WINDOW] = XInternAtom(dis, "WM_DELETE_WINDOW", False);
-    netatoms[NET_SUPPORTED]   = XInternAtom(dis, "_NET_SUPPORTED",   False);
-    netatoms[NET_WM_STATE]    = XInternAtom(dis, "_NET_WM_STATE",    False);
-    netatoms[NET_ACTIVE]      = XInternAtom(dis, "_NET_ACTIVE_WINDOW",       False);
-    netatoms[NET_FULLSCREEN]  = XInternAtom(dis, "_NET_WM_STATE_FULLSCREEN", False);
-
-    /* check if another window manager is running */
-    xerrorxlib = XSetErrorHandler(xerrorstart);
-    XSelectInput(dis, DefaultRootWindow(dis), SubstructureRedirectMask|ButtonPressMask|
-                                              SubstructureNotifyMask|PropertyChangeMask);
-    XSync(dis, False);
-
-    XSetErrorHandler(xerror);
-    XSync(dis, False);
-    XChangeProperty(dis, root, netatoms[NET_SUPPORTED], XA_ATOM, 32,
-              PropModeReplace, (unsigned char *)netatoms, NET_COUNT);
->>>>>>> 99f38821
 
     xcb_change_property(dis, XCB_PROP_MODE_REPLACE, screen->root, netatoms[NET_SUPPORTED], XCB_ATOM_ATOM, 32, NET_COUNT, netatoms);
     grabkeys();
@@ -1332,7 +1234,6 @@
            screen->root, XCB_NONE, XCB_BUTTON_INDEX_1, XCB_BUTTON_MASK_ANY);
     }
 
-<<<<<<< HEAD
     xcb_change_property(dis, XCB_PROP_MODE_REPLACE, screen->root, netatoms[NET_ACTIVE], XCB_ATOM_WINDOW, 32, 1, &current->win);
     xcb_set_input_focus(dis, XCB_INPUT_FOCUS_POINTER_ROOT, current->win, XCB_CURRENT_TIME);
     xcb_raise_window(dis, current->win);
@@ -1341,14 +1242,6 @@
         xcb_ungrab_button(dis, XCB_BUTTON_INDEX_1, current->win, XCB_BUTTON_MASK_ANY);
         grabbuttons(current);
     }
-=======
-    XChangeProperty(dis, root, netatoms[NET_ACTIVE], XA_WINDOW, 32,
-                PropModeReplace, (unsigned char *)&current->win, 1);
-    XSetInputFocus(dis, current->win, RevertToPointerRoot, CurrentTime);
-    XRaiseWindow(dis, current->win);
-    if (CLICK_TO_FOCUS) XUngrabButton(dis, Button1, None, current->win);
-    XSync(dis, False);
->>>>>>> 99f38821
 }
 
 /* find to which client the given window belongs to */
@@ -1361,23 +1254,6 @@
     return c;
 }
 
-<<<<<<< HEAD
-=======
-/* There's no way to check accesses to destroyed windows, thus those cases are
- * ignored (especially on UnmapNotify's). Other types of errors call Xlibs
- * default error handler, which may call exit through xerrorlib.  */
-int xerror(Display *dis, XErrorEvent *ee) {
-    if (ee->error_code == BadWindow   || (ee->error_code == BadAccess && ee->request_code == X_GrabKey)
-    || (ee->error_code == BadMatch    && (ee->request_code == X_SetInputFocus
-                                      ||  ee->request_code == X_ConfigureWindow))
-    || (ee->error_code == BadDrawable && (ee->request_code == X_PolyFillRectangle
-    || ee->request_code == X_CopyArea ||  ee->request_code == X_PolySegment
-                                      ||  ee->request_code == X_PolyText8))) return 0;
-    fprintf(stderr, "error: xerror: request code: %d, error code: %d\n", ee->request_code, ee->error_code);
-    return xerrorxlib(dis, ee);
-}
-
->>>>>>> 99f38821
 int xerrorstart() {
     die("error: another window manager is already running\n");
     return -1;
