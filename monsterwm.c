--- conflicted
+++ resolved
@@ -1084,17 +1084,10 @@
 
 void setfullscreen(client *c, bool fullscreen) {
     DEBUGP("xcb: set fullscreen: %d\n", fullscreen);
-<<<<<<< HEAD
-    xcb_change_property(dis, XCB_PROP_MODE_REPLACE, c->win, netatoms[NET_WM_STATE], XCB_ATOM, 32, sizeof(xcb_atom_t),
-                       ((c->isfullscreen = fullscreen) ? &netatoms[NET_FULLSCREEN] : &XCB_ATOM_NULL));
-    if (c->isfullscreen) xcb_move_resize(dis, c->win, monitors[c->monitor].wx, monitors[c->monitor].wy,
-                                         monitors[c->monitor].ww + BORDER_WIDTH, monitors[c->monitor].wh + BORDER_WIDTH + PANEL_HEIGHT);
-    else drawbars();
-=======
     long data[] = { (c->isfullscreen = fullscreen) ? netatoms[NET_FULLSCREEN] : XCB_NONE };
     xcb_change_property(dis, XCB_PROP_MODE_REPLACE, c->win, netatoms[NET_WM_STATE], XCB_ATOM_ATOM, 32, 1, data);
     if (c->isfullscreen) xcb_move_resize(dis, c->win, 0, 0, CM->ww + BORDER_WIDTH, CM->wh + BORDER_WIDTH + PANEL_HEIGHT);
->>>>>>> f01c6d92
+    else drawbars();
 }
 
 /* get numlock modifier using xcb */
