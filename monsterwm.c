/* see license for copyright and license */

#include <stdlib.h>
#include <stdio.h>
#include <stdarg.h>
#include <stdbool.h>
#include <unistd.h>
#include <string.h>
#include <signal.h>
#include <sys/wait.h>
#include <X11/keysym.h>
#include <xcb/xcb.h>
#include <xcb/xcb_atom.h>
#include <xcb/xcb_icccm.h>
#include <xcb/xcb_keysyms.h>
#if XINERAMA
#  include <xcb/xinerama.h>
#endif

/* TODO: Reduce SLOC */

/* set this to 1 to enable debug prints */
#if 1
#  define DEBUG(x)      puts(x);
#  define DEBUGP(x,...) printf(x, ##__VA_ARGS__);
#else
#  define DEBUG(x)      ;
#  define DEBUGP(x,...) ;
#endif

/* upstream compatility */
#define True  true
#define False false
#define Mod1Mask     XCB_MOD_MASK_1
#define Mod4Mask     XCB_MOD_MASK_4
#define ShiftMask    XCB_MOD_MASK_SHIFT
#define ControlMask  XCB_MOD_MASK_CONTROL
#define Button1      XCB_BUTTON_INDEX_1
#define Button2      XCB_BUTTON_INDEX_2
#define Button3      XCB_BUTTON_INDEX_3
#define XCB_MOVE_RESIZE XCB_CONFIG_WINDOW_X | XCB_CONFIG_WINDOW_Y | XCB_CONFIG_WINDOW_WIDTH | XCB_CONFIG_WINDOW_HEIGHT
#define XCB_MOVE        XCB_CONFIG_WINDOW_X | XCB_CONFIG_WINDOW_Y
#define XCB_RESIZE      XCB_CONFIG_WINDOW_WIDTH | XCB_CONFIG_WINDOW_HEIGHT

static const xcb_atom_t XCB_ATOM_NULL = 0;
static char *WM_ATOM_NAME[]   = { "WM_PROTOCOLS", "WM_DELETE_WINDOW" };
static char *NET_ATOM_NAME[]  = { "_NET_SUPPORTED", "_NET_WM_STATE_FULLSCREEN", "_NET_WM_STATE", "_NET_ACTIVE_WINDOW" };

#define LENGTH(x) (sizeof(x)/sizeof(*x))
#define CLEANMASK(mask) (mask & ~(numlockmask | XCB_MOD_MASK_LOCK))
#define BUTTONMASK      XCB_EVENT_MASK_BUTTON_PRESS|XCB_EVENT_MASK_BUTTON_RELEASE

/* mouse motion actions */
enum { RESIZE, MOVE, };
/* tiling layout modes */
enum { TILE, MONOCLE, BSTACK, GRID, };
/* wm and net atoms selected through wmatoms and netatoms arrays */
enum { WM_PROTOCOLS, WM_DELETE_WINDOW, WM_COUNT };
enum { NET_SUPPORTED, NET_FULLSCREEN, NET_WM_STATE, NET_ACTIVE, NET_COUNT };

/* argument structure to be passed to function by config.h
 * com  - a command to run
 * i    - an integer to indicate different states
 */
typedef union {
    const char** com;
    const int i;
} Arg;

/* a key struct represents a combination of
 * mod      - a modifier mask
 * keysym   - and the key pressed
 * func     - the function to be triggered because of the above combo
 * arg      - the argument to the function
 */
typedef struct {
    unsigned int mod;
    xcb_keysym_t keysym;
    void (*func)(const Arg *);
    const Arg arg;
} key;

/* a button struct represents a combination of
 * mask     - a modifier mask
 * button   - and the mouse button pressed
 * func     - the function to be triggered because of the above combo
 * arg      - the argument to the function
 */
typedef struct {
    unsigned int mask;
    xcb_button_t button;
    void (*func)(const Arg *);
    const Arg arg;
} Button;

/* a client is a wrapper to a window that additionally
 * holds some properties for that window
 *
 * next         - the client after this one, or NULL if the current is the only or last client
 * isurgent     - the window received an urgent hint
 * istransient  - the window is transient
 * isfullscreen - the window is fullscreen
 * isfloating   - the window is floating
 * win          - the window
 *
 * istransient is separate from isfloating as floating window can be reset
 * to their tiling positions, while the transients will always be floating
 */
typedef struct client {
    struct client *next;
    int monitor;
    bool isurgent, istransient, isfullscreen, isfloating;
    xcb_window_t win;
} client;

/* properties of each desktop
 * master_size  - the size of the master window
 * mode         - the desktop's tiling layout mode
 * growth       - growth factor of the first stack window
 * head         - the start of the client list
 * current      - the currently highlighted window
 * prevfocus    - the client that previously had focus
 * showpanel    - the visibility status of the panel
 */
typedef struct {
    int master_size, mode, growth;
    client *head, *current, *prevfocus;
    bool showpanel;
} desktop;

/* properties of each monitor */
typedef struct {
    bool showpanel;
    int current_desktop;
    int previous_desktop;
    int growth;
    int mode;
    int master_size;
    int wh, ww, wx, wy;
    client *head, *prevfocus, *current;
    desktop *desktops;

    /* bar */
    xcb_window_t     bar_win;
    xcb_pixmap_t     bar_pixmap;
    xcb_gcontext_t   bar_gc;
} monitor;

/* define behavior of certain applications
 * configured in config.h
 * class    - the class or name of the instance
 * desktop  - what desktop it should be spawned at
 * follow   - whether to change desktop focus to the specified desktop
 */
typedef struct {
    const char *class;
    const int desktop;
    const bool follow;
    const bool floating;
} AppRule;

/* Functions */
static client* addwindow(xcb_window_t w);
static void buttonpress(xcb_generic_event_t *e);
static void change_monitor(const Arg *arg);
static void change_desktop(const Arg *arg);
static void cleanup(void);
static void client_to_monitor(const Arg *arg);
static void client_to_desktop(const Arg *arg);
static void clientmessage(xcb_generic_event_t *e);
static void configurerequest(xcb_generic_event_t *e);
static void desktopinfo(void);
static void destroynotify(xcb_generic_event_t *e);
static void die(const char* errstr, ...);
static void enternotify(xcb_generic_event_t *e);
static void motionnotify(xcb_generic_event_t *e);
static void focusurgent();
static unsigned int getcolor(char* color);
static void grabbuttons(client *c);
static void grabkeys(void);
static void keypress(xcb_generic_event_t *e);
static void killclient();
static void last_monitor();
static void last_desktop();
static void maprequest(xcb_generic_event_t *e);
static void move_down();
static void move_up();
static void mousemotion(const Arg *arg);
static void next_win();
static void prev_win();
static void propertynotify(xcb_generic_event_t *e);
static void quit(const Arg *arg);
static void removeclient(client *c);
static void resize_master(const Arg *arg);
static void resize_stack(const Arg *arg);
static void rotate_monitor(const Arg *arg);
static void rotate_desktop(const Arg *arg);
static void run(void);
static void select_monitor(int i);
static void save_desktop(int i);
static void select_desktop(int i);
static void sendevent(xcb_window_t, int atom);
static void setfullscreen(client *c, bool fullscreen);
static int setup(int default_screen);
static void sigchld();
static void spawn(const Arg *arg);
static void swap_master();
static void switch_mode(const Arg *arg);
static void tile(void);
static void togglepanel();
static void update_current(client *c);
static void unmapnotify(xcb_generic_event_t *e);
static client* wintoclient(xcb_window_t w);
static int areatomonitor(int x, int y);
static void drawbars();

#include "config.h"

/* variables */
static bool running = true;
static int retval = 0;
static int current_monitor = 0;
static int previous_monitor = 0;
static int MONITORS = 1; /* always at least 1 monitor */
static unsigned int win_unfocus, win_focus;
static unsigned int numlockmask = 0; /* dynamic key lock mask */
static monitor *monitors;
static monitor *CM; /* comes from current_monitor, shortened to CM to avoid code clutter */
static xcb_connection_t *dis;
static xcb_screen_t *screen;
static xcb_atom_t wmatoms[WM_COUNT], netatoms[NET_COUNT];

/* events array
 * on receival of a new event, call the appropriate function to handle it
 */
static void (*events[XCB_NO_OPERATION])(xcb_generic_event_t *e);

/* get screen of display */
static xcb_screen_t *screen_of_display(xcb_connection_t *con, int screen) {
    xcb_screen_iterator_t iter;

    iter = xcb_setup_roots_iterator(xcb_get_setup(con));
    for (; iter.rem; --screen, xcb_screen_next(&iter))
        if (screen == 0) return iter.data;

    return NULL;
}

/* wrapper to move and resize window */
static inline void xcb_move_resize(xcb_connection_t *con, xcb_window_t win, int x, int y, int w, int h) {
    unsigned int pos[4] = { x, y, w, h };
    xcb_configure_window(con, win, XCB_MOVE_RESIZE, pos);
}

/* wrapper to move window */
static inline void xcb_move(xcb_connection_t *con, xcb_window_t win, int x, int y) {
    unsigned int pos[2] = { x, y };
    xcb_configure_window(con, win, XCB_MOVE, pos);
}

/* wrapper to resize window */
static inline void xcb_resize(xcb_connection_t *con, xcb_window_t win, int w, int h) {
    unsigned int pos[2] = { w, h };
    xcb_configure_window(con, win, XCB_RESIZE, pos);
}

/* wrapper to raise window */
static inline void xcb_raise_window(xcb_connection_t *con, xcb_window_t win) {
    unsigned int arg[1] = { XCB_STACK_MODE_ABOVE };
    xcb_configure_window(con, win, XCB_CONFIG_WINDOW_STACK_MODE, arg);
}

/* wrapper to set xcb border width */
static inline void xcb_border_width(xcb_connection_t *con, xcb_window_t win, int w) {
    unsigned int arg[1] = { w };
    xcb_configure_window(con, win, XCB_CONFIG_WINDOW_BORDER_WIDTH, arg);
}

/* wrapper to change single gc using xcb */
static inline void xcb_change_gc_single(xcb_connection_t *conn, xcb_gcontext_t gc, uint32_t mask, uint32_t value) {
        xcb_change_gc(conn, gc, mask, &value);
}

/* wrapper to get xcb keysymbol from keycode */
static xcb_keysym_t xcb_get_keysym(xcb_keycode_t keycode) {
    xcb_key_symbols_t *keysyms;
    xcb_keysym_t       keysym;

    if (!(keysyms = xcb_key_symbols_alloc(dis))) return 0;
    keysym = xcb_key_symbols_get_keysym(keysyms, keycode, 0);
    xcb_key_symbols_free(keysyms);

    return keysym;
}

/* wrapper to get xcb keycodes from keysymbol */
static xcb_keycode_t* xcb_get_keycodes(xcb_keysym_t keysym) {
    xcb_key_symbols_t *keysyms;
    xcb_keycode_t     *keycode;

    if (!(keysyms = xcb_key_symbols_alloc(dis))) return NULL;
    keycode = xcb_key_symbols_get_keycode(keysyms, keysym);
    xcb_key_symbols_free(keysyms);

    return keycode;
}

/* retieve RGB color from hex (think of html) */
static unsigned int xcb_get_colorpixel(char *hex) {
    char strgroups[3][3]  = {{hex[1], hex[2], '\0'},
                             {hex[3], hex[4], '\0'},
                             {hex[5], hex[6], '\0'}};
    unsigned int rgb16[3] = {(strtol(strgroups[0], NULL, 16)),
                             (strtol(strgroups[1], NULL, 16)),
                             (strtol(strgroups[2], NULL, 16))};

    return (rgb16[0] << 16) + (rgb16[1] << 8) + rgb16[2];
}

/* wrapper to get atoms using xcb */
static void xcb_get_atoms(char **names, xcb_atom_t *atoms, unsigned int count) {
    xcb_intern_atom_cookie_t cookies[count];
    xcb_intern_atom_reply_t  *reply;

    for (unsigned int i = 0; i < count; i++)
        cookies[i] = xcb_intern_atom(dis, 0, strlen(names[i]), names[i]);

    /* get responses */
    for (unsigned int i = 0; i < count; i++) {
        reply = xcb_intern_atom_reply(dis, cookies[i], NULL); /* TODO: Handle error */
        if (reply) {
            DEBUGP("%s : %d\n", names[i], reply->atom);
            atoms[i] = reply->atom;
            free(reply);
        } else puts("WARN: monsterwm failed to register %s atom.\nThings might not work right.");
    }
}

/* wrapper to window get attributes using xcb */
static void xcb_get_attributes(xcb_window_t *windows, xcb_get_window_attributes_reply_t **reply, unsigned int count) {
    xcb_get_window_attributes_cookie_t cookies[count];

    for (unsigned int i = 0; i < count; i++)
       cookies[i] = xcb_get_window_attributes(dis, windows[i]);

    for (unsigned int i = 0; i < count; i++)
       reply[i] = xcb_get_window_attributes_reply(dis, cookies[i], NULL); /* TODO: Handle error */
}

/* check if other wm exists */
static int checkotherwm(void) {
    xcb_generic_error_t *error;
    unsigned int mask = XCB_CW_EVENT_MASK;
    unsigned int values[1] = {XCB_EVENT_MASK_SUBSTRUCTURE_REDIRECT|XCB_EVENT_MASK_SUBSTRUCTURE_NOTIFY|XCB_EVENT_MASK_PROPERTY_CHANGE|
                              XCB_EVENT_MASK_BUTTON_PRESS|(FOLLOW_MONITOR?XCB_EVENT_MASK_POINTER_MOTION:0)};

    error = xcb_request_check(dis, xcb_change_window_attributes_checked(dis, screen->root, mask, values));

    if (error) return 1;
    return 0;
}

int areatomonitor(int x, int y) {
    for (int m=0; m<MONITORS; m++)
        if (monitors[m].wx < x && (monitors[m].wx + monitors[m].ww) > x &&
            monitors[m].wy < y && (monitors[m].wy + monitors[m].wh) > y) return m;
    return current_monitor;
}

/* create a new client and add the new window
 * window should notify of property change events
 */
client* addwindow(xcb_window_t w) {
    client *c, *t;
    if (!(c = (client *)calloc(1, sizeof(client))))
        die("error: could not calloc() %u bytes\n", sizeof(client));

    c->monitor = current_monitor;
    if (!CM->head) CM->head = c;
    else if (ATTACH_ASIDE) {
        for(t=CM->head; t->next; t=t->next); /* get the last client */
        t->next = c;
    } else {
        c->next = (t = CM->head);
        CM->head = c;
    }

    CM->prevfocus = CM->current;
    unsigned int mask = XCB_CW_EVENT_MASK;
    unsigned int values[1] = { XCB_EVENT_MASK_PROPERTY_CHANGE|(FOLLOW_MOUSE?XCB_EVENT_MASK_ENTER_WINDOW:0) };
    xcb_change_window_attributes_checked(dis, (CM->current=c)->win = w, mask, values);
    return c;
}

/* on the press of a button check to see if there's a binded function to call */
void buttonpress(xcb_generic_event_t *e) {
    xcb_button_press_event_t *ev = (xcb_button_press_event_t*)e;
    DEBUGP("xcb: button press: %d state: %d\n", ev->detail, ev->state);

    client *c = wintoclient(ev->event);
    if (!c) return;
    if (CLICK_TO_FOCUS && CM->current != c && ev->detail == XCB_BUTTON_INDEX_1) update_current(c);

    for (unsigned int i=0; i<LENGTH(buttons); i++)
        if (buttons[i].func && buttons[i].button == ev->detail &&
            CLEANMASK(buttons[i].mask) == CLEANMASK(ev->state)) {
            update_current(c);
            buttons[i].func(&(buttons[i].arg));
        }
}

void change_monitor(const Arg *arg) {
    if (arg->i == current_monitor) return;
    previous_monitor = current_monitor;
    select_monitor(arg->i);
    update_current(CM->current);
    desktopinfo();
}

/* focus another desktop
 * to avoid flickering
 * first map the new windows
 * if the layout mode is fullscreen map only one window
 * then unmap previous windows
 */
void change_desktop(const Arg *arg) {
    if (arg->i == CM->current_desktop) return;
    CM->previous_desktop = CM->current_desktop;
    select_desktop(arg->i);
    tile();
    if (CM->mode == MONOCLE && CM->current) xcb_map_window(dis, CM->current->win);
    else for (client *c=CM->head; c; c=c->next) xcb_map_window(dis, c->win);
    update_current(CM->current);
    select_desktop(CM->previous_desktop);
    for (client *c=CM->head; c; c=c->next) xcb_unmap_window(dis, c->win);
    select_desktop(arg->i);
    desktopinfo();
}

/* remove all windows in all desktops by sending a delete message */
void cleanup(void) {
    xcb_query_tree_reply_t  *reply;
    unsigned int nchildren;

    for (int m=0; m<MONITORS; m++)
        free(monitors[m].desktops);
    free(monitors);

    xcb_ungrab_key(dis, XCB_GRAB_ANY, screen->root, XCB_MOD_MASK_ANY);
    reply = xcb_query_tree_reply(dis, xcb_query_tree(dis, screen->root), NULL); /* TODO: error handling */
    if (reply) {
        nchildren = reply[0].children_len;
        for (unsigned int i = 0; i<nchildren; i++) sendevent(reply[i].parent, WM_DELETE_WINDOW);
        free(reply);
    }
    xcb_set_input_focus(dis, XCB_NONE, XCB_INPUT_FOCUS_POINTER_ROOT, XCB_CURRENT_TIME);
}

void client_to_monitor(const Arg *arg) {
    if (arg->i == current_monitor || !CM->current) return;
    if (arg->i < MONITORS && CM->current->monitor == current_monitor) return;
    xcb_window_t w = CM->current->win;
    int OLDM = current_monitor;

    xcb_unmap_window(dis, CM->current->win);
    if (CM->current->isfullscreen) setfullscreen(CM->current, false);
    removeclient(CM->current);

    select_monitor(arg->i);
    addwindow(w);

    select_monitor(OLDM);
    tile();
    update_current(NULL);
    if (FOLLOW_WINDOW) change_monitor(arg);
    desktopinfo();
}

/* move a client to another desktop
 * store the client's window
 * remove the client
 * add the window to the new desktop
 * if defined change focus to the new desktop
 *
 * keep in mind that current pointer might
 * change with each select_desktop() invocation
 */
void client_to_desktop(const Arg *arg) {
    if (arg->i == CM->current_desktop || !CM->current) return;
    xcb_window_t w = CM->current->win;
    int cd = CM->current_desktop;

    xcb_unmap_window(dis, CM->current->win);
    if (CM->current->isfullscreen) setfullscreen(CM->current, false);
    removeclient(CM->current);

    select_desktop(arg->i);
    CM->current = addwindow(w);

    select_desktop(cd);
    tile();
    update_current(CM->current);
    if (FOLLOW_WINDOW) change_desktop(arg);
    desktopinfo();
}

/* check if window requested fullscreen or activation
 * To change the state of a mapped window, a client MUST
 * send a _NET_WM_STATE client message to the root window
 * message_type must be _NET_WM_STATE
 *   data.l[0] is the action to be taken
 *   data.l[1] is the property to alter three actions:
 *     remove/unset _NET_WM_STATE_REMOVE=0
 *     add/set _NET_WM_STATE_ADD=1,
 *     toggle _NET_WM_STATE_TOGGLE=2
 */
void clientmessage(xcb_generic_event_t *e) {
    xcb_client_message_event_t *ev = (xcb_client_message_event_t*)e;
    client *c = wintoclient(ev->window);

    if (ev->format != 32) return;
    DEBUGP("xcb: client message: %d, %d, %d\n", ev->data.data32[0], ev->data.data32[1], ev->data.data32[2]);
    if (c && ev->type == netatoms[NET_WM_STATE] && ((xcb_atom_t)ev->data.data32[1]
        == netatoms[NET_FULLSCREEN] || (xcb_atom_t)ev->data.data32[2] == netatoms[NET_FULLSCREEN]))
        setfullscreen(c, (ev->data.data32[0] == 1 || (ev->data.data32[0] == 2 && !c->isfullscreen)));
    else if (c && ev->type == netatoms[NET_ACTIVE]) CM->current = c;
    tile();
    update_current(CM->current);
}

/* a configure request means that the window requested changes in its geometry
 * state. if the window is fullscreen discard and fill the screen, else set the
 * appropriate values as requested, and tile the window again so that it fills
 * the gaps that otherwise could have been created
 */
void configurerequest(xcb_generic_event_t *e) {
    xcb_configure_request_event_t *ev = (xcb_configure_request_event_t*)e;
    client *c = wintoclient(ev->window);

    if (c && c->isfullscreen)
        xcb_move_resize(dis, c->win, monitors[c->monitor].wx, monitors[c->monitor].wy,
                        monitors[c->monitor].ww + BORDER_WIDTH, monitors[c->monitor].wh + BORDER_WIDTH + PANEL_HEIGHT);
    else { /* TODO: area to monitor? */
        unsigned int v[7];
        unsigned int i = 0;
        if (ev->value_mask & XCB_CONFIG_WINDOW_X)              v[i++] = ev->x;
        if (ev->value_mask & XCB_CONFIG_WINDOW_Y)              v[i++] = ev->y + (CM->showpanel && TOP_PANEL) ? PANEL_HEIGHT : 0;
        if (ev->value_mask & XCB_CONFIG_WINDOW_WIDTH)          v[i++] = (ev->width  < CM->ww - BORDER_WIDTH) ? ev->width  : CM->ww + BORDER_WIDTH;
        if (ev->value_mask & XCB_CONFIG_WINDOW_HEIGHT)         v[i++] = (ev->height < CM->wh - BORDER_WIDTH) ? ev->height : CM->wh + BORDER_WIDTH;
        if (ev->value_mask & XCB_CONFIG_WINDOW_BORDER_WIDTH)   v[i++] = ev->border_width;
        if (ev->value_mask & XCB_CONFIG_WINDOW_SIBLING)        v[i++] = ev->sibling;
        if (ev->value_mask & XCB_CONFIG_WINDOW_STACK_MODE)     v[i++] = ev->stack_mode;
        xcb_configure_window(dis, ev->window, ev->value_mask, v);
    }
    tile();
}

/* output info about the desktops on standard output stream
 *
 * the info is a list of ':' separated values for each desktop
 * desktop to desktop info is separated by ' ' single spaces
 * the info values are
 *   the desktop number/id
 *   the desktop's client count
 *   the desktop's tiling layout mode/id
 *   whether the desktop is the current focused (1) or not (0)
 *   whether any client in that desktop has received an urgent hint
 *
 * once the info is collected, immediately flush the stream
 */
void desktopinfo(void) {
    bool urgent = false;
    int OLDM = current_monitor, cd, n=0, d=0, m=0;
    for (; m<MONITORS; m++) {
        select_monitor(m); d = 0; cd = CM->current_desktop;
        for (client *c; d<DESKTOPS; d++) {
            for (select_desktop(d), c=CM->head, n=0, urgent=false; c; c=c->next, ++n) if (c->isurgent) urgent = true;
            fprintf(stdout, "%d:%d:%d:%d:%d:%d:%d%c", m, current_monitor == m, d, n, CM->mode, CM->current_desktop == cd, urgent, d+1==DESKTOPS?'\n':' ');
        }
        select_desktop(cd);
    }
    fflush(stdout);
    select_monitor(OLDM);
}

/* a destroy notification is received when a window is being closed
 * on receival, remove the appropriate client that held that window
 */
void destroynotify(xcb_generic_event_t *e) {
    DEBUG("xcb: destoroy notify");
    xcb_destroy_notify_event_t *ev = (xcb_destroy_notify_event_t*)e;
    client *c = wintoclient(ev->window);
    if (c) removeclient(c); else { DEBUG("fail destroy"); }
    desktopinfo();
}

/* print a message on standard error stream
 * and exit with failure exit code
 */
void die(const char *errstr, ...) {
    va_list ap;
    va_start(ap, errstr);
    vfprintf(stderr, errstr, ap);
    va_end(ap);
    exit(EXIT_FAILURE);
}

/* when the mouse enters a window's borders
 * the window, if notifying of such events (EnterWindowMask)
 * will notify the wm and will get focus
 */
void enternotify(xcb_generic_event_t *e) {
    xcb_enter_notify_event_t *ev = (xcb_enter_notify_event_t*)e;
    if (!FOLLOW_MOUSE) return;
    DEBUG("xcb: enter notify");
    client *c = wintoclient(ev->event);
    if (c && ev->mode == XCB_NOTIFY_MODE_NORMAL && ev->detail != XCB_NOTIFY_DETAIL_INFERIOR) update_current(c);
}

void motionnotify(xcb_generic_event_t *e) {
    xcb_motion_notify_event_t *ev = (xcb_motion_notify_event_t*)e;
    int area_monitor;
    if (!FOLLOW_MONITOR) return;
    DEBUG("xcb: motion notify");
    if ((area_monitor = areatomonitor(ev->root_x, ev->root_y)) != current_monitor)
        change_monitor(&(Arg){.i = area_monitor});
}

/* find and focus the client which received
 * the urgent hint in the current desktop
 */
void focusurgent() {
    for (int m = 0; m<MONITORS; m++)
        for (client *c=monitors[m].head; c; c=c->next) if (c->isurgent) update_current(c);
}

/* get a pixel with the requested color
 * to fill some window area - borders
 */
unsigned int getcolor(char* color) {
    xcb_colormap_t map = screen->default_colormap;
    xcb_alloc_color_reply_t *c;
    unsigned int r, g, b, rgb, pixel;

    rgb = xcb_get_colorpixel(color);
    r = rgb >> 16; g = rgb >> 8 & 0xFF; b = rgb & 0xFF;
    c = xcb_alloc_color_reply(dis, xcb_alloc_color(dis, map, r * 257, g * 257, b * 257), NULL);
    if (!c)
        die("error: cannot allocate color '%s'\n", c);

    pixel = c->pixel; free(c);
    return pixel;
}

/* set the given client to listen to button events (presses / releases) */
void grabbuttons(client *c) {
    unsigned int modifiers[] = { 0, XCB_MOD_MASK_LOCK, numlockmask, numlockmask|XCB_MOD_MASK_LOCK };
    for (unsigned int b=0; b<LENGTH(buttons); b++)
        for (unsigned int m=0; m<LENGTH(modifiers); m++)
            xcb_grab_button(dis, 1, c->win, XCB_EVENT_MASK_BUTTON_PRESS, XCB_GRAB_MODE_ASYNC, XCB_GRAB_MODE_ASYNC,
                    screen->root, XCB_NONE, buttons[b].button, buttons[b].mask|modifiers[m]);
}

/* the wm should listen to key presses */
void grabkeys(void) {
    xcb_keycode_t *keycode;
    unsigned int modifiers[] = { 0, XCB_MOD_MASK_LOCK, numlockmask, numlockmask|XCB_MOD_MASK_LOCK };
    xcb_ungrab_key(dis, XCB_GRAB_ANY, screen->root, XCB_MOD_MASK_ANY);
    for (unsigned int i=0; i<LENGTH(keys); i++) {
        keycode = xcb_get_keycodes(keys[i].keysym);
        for (unsigned int k=0; keycode[k] != XCB_NO_SYMBOL; k++)
            for (unsigned int m=0; m<LENGTH(modifiers); m++)
                xcb_grab_key(dis, 1, screen->root, keys[i].mod | modifiers[m], keycode[k], XCB_GRAB_MODE_ASYNC, XCB_GRAB_MODE_ASYNC);
    }
}

/* on the press of a key check to see if there's a binded function to call */
void keypress(xcb_generic_event_t *e) {
    xcb_key_press_event_t *ev       = (xcb_key_press_event_t *)e;
    xcb_keysym_t           keysym   = xcb_get_keysym(ev->detail);

    DEBUGP("xcb: keypress: code: %d mod: %d\n", ev->detail, ev->state);
    for (unsigned int i=0; i<LENGTH(keys); i++)
        if (keysym == keys[i].keysym && CLEANMASK(keys[i].mod) == CLEANMASK(ev->state) && keys[i].func)
                keys[i].func(&keys[i].arg);
}

/* explicitly kill a client - close the highlighted window
 * send a delete message and remove the client
 */
void killclient() {
    if (!CM->current) return;
    sendevent(CM->current->win, WM_DELETE_WINDOW);
    removeclient(CM->current);
}

void last_monitor() {
    change_monitor(&(Arg){.i = previous_monitor});
}

/* focus the previously focused desktop */
void last_desktop() {
    change_desktop(&(Arg){.i = CM->previous_desktop});
}

/* a map request is received when a window wants to display itself
 * if the window has override_redirect flag set then it should not be handled
 * by the wm. if the window already has a client then there is nothing to do.
 *
 * get the window class and name instance and try to match against an app rule.
 * create a client for the window, that client will always be current.
 * check for transient state, and fullscreen state and the appropriate values.
 * if the desktop in which the window was spawned is the current desktop then
 * display the window, else, if set, focus the new desktop.
 */
void maprequest(xcb_generic_event_t *e) {
    xcb_map_request_event_t            *ev = (xcb_map_request_event_t*)e;
    xcb_window_t                       windows[] = { ev->window }, transient = 0;
    xcb_get_window_attributes_reply_t  *attr[1];
    xcb_icccm_get_wm_class_reply_t     ch;
    xcb_get_geometry_reply_t           *geometry;
    xcb_get_property_reply_t           *prop_reply;
    xcb_atom_t                         *fullscreen_atom;

    DEBUG("xcb: map request");
    xcb_get_attributes(windows, attr, 1);
    if (attr[0]->override_redirect) return;
    if (wintoclient(ev->window))    return;
    DEBUG("xcb: manage");

    bool follow = false, floating = false;
    int cd = CM->current_desktop, newdsk = CM->current_desktop;
    if (xcb_icccm_get_wm_class_reply(dis, xcb_icccm_get_wm_class(dis, ev->window), &ch, NULL)) { /* TODO: error handling */
        DEBUGP("class: %s instance: %s\n", ch.class_name, ch.instance_name);
        for (unsigned int i=0; i<LENGTH(rules); i++)
            if (!strcmp(ch.class_name, rules[i].class) || !strcmp(ch.instance_name, rules[i].class)) {
                follow = rules[i].follow;
                newdsk = rules[i].desktop;
                floating = rules[i].floating;
                break;
            }
        xcb_icccm_get_wm_class_reply_wipe(&ch);
    }

    geometry = xcb_get_geometry_reply(dis, xcb_get_geometry(dis, ev->window), NULL); /* TODO: error handling */
    if (geometry) {
        DEBUGP("geom: %ux%u+%d+%d\n", geometry->width, geometry->height,
                                      geometry->x,     geometry->y);
        free(geometry);
    }

    select_desktop(newdsk);
    addwindow(ev->window);

    xcb_icccm_get_wm_transient_for_reply(dis, xcb_icccm_get_wm_transient_for_unchecked(dis, ev->window), &transient, NULL); /* TODO: error handling */
    CM->current->istransient = transient?true:false;
    CM->current->isfloating  = floating;
    DEBUGP("transient: %d\n", CM->current->istransient);

    prop_reply = xcb_get_property_reply(dis, xcb_get_property(dis, 0, screen->root, netatoms[NET_WM_STATE], XCB_ATOM, 0L, 1), NULL); /* TODO: error handling */
    if (prop_reply) {
        fullscreen_atom = xcb_get_property_value(prop_reply);
        setfullscreen(CM->current, (fullscreen_atom[0] == netatoms[NET_FULLSCREEN]));
        free(prop_reply);
    }

    select_desktop(cd);
    if (cd == newdsk) {
        tile();
        xcb_map_window(dis, ev->window);
        update_current(CM->current);
        grabbuttons(CM->current);
    } else if (follow) change_desktop(&(Arg){.i = newdsk});
    desktopinfo();
}

/* grab the pointer and get it's current position
 * all pointer movement events will be reported until it's ungrabbed
 * until the mouse button has not been released,
 * grab the interesting events - button press/release and pointer motion
 * and on on pointer movement resize or move the window under the curson.
 * if the received event is a map request or a configure request call the
 * appropriate handler, and stop listening for other events.
 * Ungrab the poitner and event handling is passed back to run() function.
 * Once a window has been moved or resized, it's marked as floating.
 */
void mousemotion(const Arg *arg) {
    if (!CM->current) return;
    xcb_get_geometry_reply_t           *geometry;
    xcb_query_pointer_reply_t          *pointer;
    int mx, my, winx, winy, winw, winh, xw, yh;
    xcb_window_t window = CM->current->win;

    geometry = xcb_get_geometry_reply(dis, xcb_get_geometry(dis, CM->current->win), NULL); /* TODO: error handling */
    if (geometry) {
        winx = geometry->x;     winy = geometry->y;
        winw = geometry->width; winh = geometry->height;
        free(geometry);
    } else return;

    xcb_grab_pointer(dis, 0, CM->current->win, BUTTONMASK|XCB_EVENT_MASK_BUTTON_MOTION|XCB_EVENT_MASK_POINTER_MOTION,
            XCB_GRAB_MODE_ASYNC, XCB_GRAB_MODE_ASYNC, screen->root, XCB_NONE, XCB_CURRENT_TIME);

    pointer = xcb_query_pointer_reply(dis, xcb_query_pointer(dis, screen->root), 0);
    if (!pointer) return;
    mx = pointer->root_x; my = pointer->root_y;
    xcb_flush(dis);

    xcb_generic_event_t *e;
    xcb_motion_notify_event_t *ev = NULL;
    int area_monitor;
    do {
        while(!(e = xcb_wait_for_event(dis)));
        switch (e->response_type & ~0x80) {
            case XCB_CONFIGURE_REQUEST:
            case XCB_MAP_REQUEST:
                events[e->response_type & ~0x80](e);
                break;
            case XCB_MOTION_NOTIFY:
                ev = (xcb_motion_notify_event_t*)e;
                xw = (arg->i == MOVE ? winx : winw) + ev->root_x - mx;
                yh = (arg->i == MOVE ? winy : winh) + ev->root_y - my;
                if (arg->i == RESIZE) xcb_resize(dis, CM->current->win, xw>MINWSZ?xw:MINWSZ, yh>MINWSZ?yh:MINWSZ);
                else if (arg->i == MOVE) {
                    xcb_move(dis, CM->current->win, xw, yh);
                    if ((area_monitor = areatomonitor(xw, yh)) != current_monitor) {
                        if (CM->current->isfullscreen) setfullscreen(CM->current, false);
                        removeclient(CM->current);
                        change_monitor(&(Arg){.i = area_monitor});
                        update_current(addwindow(window));
                    }
                }
                drawbars();
                xcb_flush(dis);
                break;
        }
        CM->current->isfloating = true;
    } while((e->response_type & ~0x80) != XCB_BUTTON_RELEASE);
    DEBUG("ungrab");
    xcb_ungrab_pointer(dis, XCB_CURRENT_TIME);
    tile();
}

/* move the current client, to current->next
 * and current->next to current client's position
 */
void move_down() {
    if (!CM->current || !CM->head->next) return;

    /* p is previous, n is next, if current is head n is last, c is current */
    client *p = NULL, *n = (CM->current->next) ? CM->current->next : CM->head;
    for (p=CM->head; p && p->next != CM->current; p=p->next);
    /* if there's a previous client then p->next should be what's after c
     * ..->[p]->[c]->[n]->..  ==>  ..->[p]->[n]->[c]->..
     */
    if (p) p->next = CM->current->next;
    /* else if no p client, then c is head, swapping with n should update head
     * [c]->[n]->..  ==>  [n]->[c]->..
     *  ^head              ^head
     */
    else CM->head = n;
    /* if c is the last client, c will be the current head
     * [n]->..->[p]->[c]->NULL  ==>  [c]->[n]->..->[p]->NULL
     *  ^head                         ^head
     * else c will take the place of n, so c-next will be n->next
     * ..->[p]->[c]->[n]->..  ==>  ..->[p]->[n]->[c]->..
     */
    CM->current->next = (CM->current->next) ? n->next : n;
    /* if c was swapped with n then they now point to the same ->next. n->next should be c
     * ..->[p]->[c]->[n]->..  ==>  ..->[p]->[n]->..  ==>  ..->[p]->[n]->[c]->..
     *                                        [c]-^
     */
    if (CM->current->next == n->next) n->next = CM->current;
    /* else c is the last client and n is head,
     * so c will be move to be head, no need to update n->next
     * [n]->..->[p]->[c]->NULL  ==>  [c]->[n]->..->[p]->NULL
     *  ^head                         ^head
     */
    else CM->head = CM->current;

    tile();
    update_current(CM->current);
}

/* move the current client, to the previous from current
 * and the previous from  current to current client's position
 */
void move_up() {
    if (!CM->current || !CM->head->next) return;

    client *pp = NULL, *p;
    /* p is previous from current or last if current is head */
    for (p=CM->head; p->next && p->next != CM->current; p=p->next);
    /* pp is previous from p, or null if current is head and thus p is last */
    if (p->next) for (pp=CM->head; pp; pp=pp->next) if (pp->next == p) break;
    /* if p has a previous client then the next client should be current (current is c)
     * ..->[pp]->[p]->[c]->..  ==>  ..->[pp]->[c]->[p]->..
     */
    if (pp) pp->next = CM->current;
    /* if p doesn't have a previous client, then p might be head, so head must change to c
     * [p]->[c]->..  ==>  [c]->[p]->..
     *  ^head              ^head
     * if p is not head, then c is head (and p is last), so the new head is next of c
     * [c]->[n]->..->[p]->NULL  ==>  [n]->..->[p]->[c]->NULL
     *  ^head         ^last           ^head         ^last
     */
    else CM->head = (CM->current == CM->head) ? CM->current->next : CM->current;
    /* next of p should be next of c
     * ..->[pp]->[p]->[c]->[n]->..  ==>  ..->[pp]->[c]->[p]->[n]->..
     * except if c was head (now c->next is head), so next of p should be c
     * [c]->[n]->..->[p]->NULL  ==>  [n]->..->[p]->[c]->NULL
     *  ^head         ^last           ^head         ^last
     */
    p->next = (CM->current->next == CM->head) ? CM->current : CM->current->next;
    /* next of c should be p
     * ..->[pp]->[p]->[c]->[n]->..  ==>  ..->[pp]->[c]->[p]->[n]->..
     * except if c was head (now c->next is head), so c is must be last
     * [c]->[n]->..->[p]->NULL  ==>  [n]->..->[p]->[c]->NULL
     *  ^head         ^last           ^head         ^last
     */
    CM->current->next = (CM->current->next == CM->head) ? NULL : p;

    tile();
    update_current(CM->current);
}

/* cyclic focus the next window
 * if the window is the last on stack, focus head
 */
void next_win() {
    if (!CM->current || !CM->head->next) return;
    update_current((CM->prevfocus = CM->current)->next ? CM->current->next : CM->head);
    if (CM->mode == MONOCLE) xcb_map_window(dis, CM->current->win);
}

/* cyclic focus the previous window
 * if the window is the head, focus the last stack window
 */
void prev_win() {
    if (!CM->current || !CM->head->next) return;
    if (CM->head == (CM->prevfocus = CM->current)) while (CM->current->next) CM->current=CM->current->next;
    else for (client *t=CM->head; t; t=t->next) if (t->next == CM->current) { CM->current = t; break; }
    if (CM->mode == MONOCLE) xcb_map_window(dis, CM->current->win);
    update_current(CM->current);
}

/* property notify is called when one of the window's properties
 * is changed, such as an urgent hint is received
 */
void propertynotify(xcb_generic_event_t *e) {
    xcb_property_notify_event_t *ev = (xcb_property_notify_event_t*)e;
    xcb_icccm_wm_hints_t wmh;
    client *c;

    DEBUG("xcb: property notify");
    c = wintoclient(ev->window);
    if (!c || ev->atom != XCB_ICCCM_WM_ALL_HINTS) return;
    DEBUG("xcb: got hint!");
    if (xcb_icccm_get_wm_hints_reply(dis, xcb_icccm_get_wm_hints(dis, ev->window), &wmh, NULL)) /* TODO: error handling */
        c->isurgent = (wmh.flags & XCB_ICCCM_WM_HINT_X_URGENCY);
    desktopinfo();
}

/* to quit just stop receiving events
 * run() is stopped and control is back to main()
 */
void quit(const Arg *arg) {
    retval = arg->i;
    running = false;
}

/* remove the specified client
 * the previous client must point to the next client of the given
 * the removing client can be on any desktop, so we must return
 * back the current focused desktop
 *
 * keep in mind that the current set and the current update may
 * differ. current pointer changes in every select_desktop()
 * invocation.
 */
void removeclient(client *c) {
    DEBUG("xcb: removeclient");
    client **p = NULL;
    int OLDM = current_monitor;
    select_monitor(c->monitor);
    DEBUGP("remove monitor: %d\n", c->monitor);
    int nd = 0, cd = CM->current_desktop;
    for (bool found = false; nd<DESKTOPS && !found; nd++)
        for (select_desktop(nd), p = &CM->head; *p && !(found = *p == c); p = &(*p)->next);
    *p = c->next;
    CM->current = (CM->prevfocus && CM->prevfocus != c) ? CM->prevfocus : (*p) ? (CM->prevfocus = *p) : (CM->prevfocus = CM->head);
    select_desktop(cd);
    tile();
    if (CM->mode == MONOCLE && cd == --nd && CM->current) xcb_map_window(dis, CM->current->win);
    update_current(CM->current);
    free(c);
    select_monitor(OLDM);
    update_current(CM->current);
}

/* resize the master window - check for boundary size limits
 * the size of a window can't be less than MINWSZ
 */
void resize_master(const Arg *arg) {
    int msz = CM->master_size + arg->i;
    if ((CM->mode == BSTACK ? CM->wh : CM->ww) - msz <= MINWSZ || msz <= MINWSZ) return;
    CM->master_size = msz;
    tile();
}

/* resize the first stack window - no boundary checks */
void resize_stack(const Arg *arg) {
    CM->growth += arg->i;
    tile();
}

void rotate_monitor(const Arg *arg) {
    change_monitor(&(Arg){.i = (current_monitor + MONITORS + arg->i) % MONITORS});
}

/* jump and focus the 'current + n' desktop */
void rotate_desktop(const Arg *arg) {
    change_desktop(&(Arg){.i = (CM->current_desktop + DESKTOPS + arg->i) % DESKTOPS});
}

/* main event loop - on receival of an event call the appropriate event handler */
void run(void) {
    xcb_generic_event_t *ev;
    while(running) {
        xcb_flush(dis);
        if (xcb_connection_has_error(dis)) die("error: X11 connection got interrupted\n");
        if ((ev = xcb_wait_for_event(dis))) {
            if (events[ev->response_type & ~0x80]) events[ev->response_type & ~0x80](ev);
            else { DEBUGP("xcb: unimplented event: %d\n", ev->response_type & ~0x80); }
            free(ev);
        }
        // drawbars();
    }
}

void select_monitor(int i) {
   if (i >= MONITORS) return;
   CM = &monitors[i];
   current_monitor = i;
}

/* save specified desktop's properties */
void save_desktop(int i) {
    if (i >= DESKTOPS) return;
    CM->desktops[i].master_size = CM->master_size;
    CM->desktops[i].mode = CM->mode;
    CM->desktops[i].growth = CM->growth;
    CM->desktops[i].head = CM->head;
    CM->desktops[i].current = CM->current;
    CM->desktops[i].showpanel = CM->showpanel;
    CM->desktops[i].prevfocus = CM->prevfocus;
}

/* set the specified desktop's properties */
void select_desktop(int i) {
    if (i >= DESKTOPS) return;
    save_desktop(CM->current_desktop);
    CM->master_size = CM->desktops[i].master_size;
    CM->mode = CM->desktops[i].mode;
    CM->growth = CM->desktops[i].growth;
    CM->head = CM->desktops[i].head;
    CM->current = CM->desktops[i].current;
    CM->showpanel = CM->desktops[i].showpanel;
    CM->prevfocus = CM->desktops[i].prevfocus;
    CM->current_desktop = i;
}

/* send the given event - WM_DELETE_WINDOW for now */
void sendevent(xcb_window_t w, int atom) {
    if (atom >= WM_COUNT) return;
    xcb_client_message_event_t ev;
    ev.response_type = XCB_CLIENT_MESSAGE;
    ev.window = w;
    ev.format = 32;
    ev.sequence = 0;
    ev.type = wmatoms[WM_PROTOCOLS];
    ev.data.data32[0] = wmatoms[atom];
    ev.data.data32[1] = XCB_CURRENT_TIME;
    xcb_send_event(dis, 0, w, XCB_EVENT_MASK_NO_EVENT, (char*)&ev);
}

void setfullscreen(client *c, bool fullscreen) {
    DEBUGP("xcb: set fullscreen: %d\n", fullscreen);
    xcb_change_property(dis, XCB_PROP_MODE_REPLACE, c->win, netatoms[NET_WM_STATE], XCB_ATOM, 32, sizeof(xcb_atom_t),
                       ((c->isfullscreen = fullscreen) ? &netatoms[NET_FULLSCREEN] : &XCB_ATOM_NULL));
    if (c->isfullscreen) xcb_move_resize(dis, c->win, monitors[c->monitor].wx, monitors[c->monitor].wy,
                                         monitors[c->monitor].ww + BORDER_WIDTH, monitors[c->monitor].wh + BORDER_WIDTH + PANEL_HEIGHT);
    else drawbars();
}

/* get numlock modifier using xcb */
int setup_keyboard(void)
{
    xcb_get_modifier_mapping_reply_t *reply;
    xcb_keycode_t                    *modmap;
    xcb_keycode_t                    *numlock;

    reply   = xcb_get_modifier_mapping_reply(dis, xcb_get_modifier_mapping_unchecked(dis), NULL); /* TODO: error checking */
    if (!reply) return -1;

    modmap = xcb_get_modifier_mapping_keycodes(reply);
    if (!modmap) return -1;

    numlock = xcb_get_keycodes(XK_Num_Lock);
    for (unsigned int i=0; i<8; i++)
       for (unsigned int j=0; j<reply->keycodes_per_modifier; j++) {
           xcb_keycode_t keycode = modmap[i * reply->keycodes_per_modifier + j];
           if (keycode == XCB_NO_SYMBOL) continue;
           for (unsigned int n=0; numlock[n] != XCB_NO_SYMBOL; n++)
               if (numlock[n] == keycode) {
                   DEBUGP("xcb: found num-lock %d\n", 1 << i);
                   numlockmask = 1 << i;
                   break;
               }
       }

    return 0;
}

static void drawbar() {
    xcb_rectangle_t rect[] = {
        {0, 0, CM->ww + BORDER_WIDTH, PANEL_HEIGHT}, /* BG */
        {5, 5, PANEL_HEIGHT - 10, PANEL_HEIGHT - 10},
    };
    xcb_change_gc_single(dis, CM->bar_gc, XCB_GC_FOREGROUND, xcb_get_colorpixel(BAR_BACKGROUND));
    xcb_poly_fill_rectangle(dis, CM->bar_pixmap, CM->bar_gc, 1, rect);

    xcb_change_gc_single(dis, CM->bar_gc, XCB_GC_FOREGROUND, xcb_get_colorpixel("#FF0000"));
    xcb_poly_fill_rectangle(dis, CM->bar_pixmap, CM->bar_gc, 1, rect+1);

    xcb_copy_area(dis, CM->bar_pixmap, CM->bar_win, CM->bar_gc, 0, 0, 0, 0, CM->ww + BORDER_WIDTH, PANEL_HEIGHT);
}

void drawbars() {
    int OLDM = current_monitor;
    for (int m=0; m<MONITORS; m++)
    { select_monitor(m); drawbar(); }
    select_monitor(OLDM);
}

static void setup_monitor(int i, int x, int y, int w, int h)
{
    select_monitor(i);
    if (!(CM->desktops = calloc(DESKTOPS, sizeof(desktop)))) die("error: could not allocate memory for desktops @ monitor %d\n", i);
    CM->ww = w - BORDER_WIDTH; CM->wh = h - (SHOW_PANEL ? PANEL_HEIGHT : 0) - BORDER_WIDTH;
    CM->wx = x; CM->wy = y; CM->showpanel = SHOW_PANEL; CM->mode = DEFAULT_MODE;
    CM->master_size = ((CM->mode == BSTACK) ? CM->wh : CM->ww) * MASTER_SIZE;

    CM->bar_win = xcb_generate_id(dis);
    xcb_create_window(dis, XCB_COPY_FROM_PARENT, CM->bar_win, screen->root, x, y + (TOP_PANEL ? 0 : h - PANEL_HEIGHT), w, PANEL_HEIGHT,
                      0, XCB_WINDOW_CLASS_INPUT_OUTPUT, screen->root_visual, 0, NULL);
    xcb_map_window(dis, CM->bar_win);

    CM->bar_pixmap = xcb_generate_id(dis);
    CM->bar_gc     = xcb_generate_id(dis);
    xcb_create_pixmap(dis, screen->root_depth, CM->bar_pixmap, CM->bar_win, w, PANEL_HEIGHT);
    xcb_create_gc(dis, CM->bar_gc, CM->bar_pixmap, 0, 0);

    for (int d=0; d<DESKTOPS; d++) save_desktop(d);
    change_desktop(&(Arg){.i = DEFAULT_DESKTOP});

    DEBUGP("%d: %dx%d+%d,%d\n", i, CM->ww, CM->wh, CM->wx, CM->wy);
}

/* set initial values
 * root window - screen height/width - atoms - xerror handler
 * set masks for reporting events handled by the wm
 * and propagate the suported net atoms
 */
int setup(int default_screen) {
    sigchld();
    screen = screen_of_display(dis, default_screen);
    if (!screen) die("error: cannot aquire screen\n");

    /* check if another wm is running */
    if (checkotherwm()) die("error: other wm is running\n");

#if XINERAMA
    xcb_xinerama_query_screens_reply_t *xinerama_reply;
    xcb_xinerama_screen_info_iterator_t xinerama_iter;
    if (!(xinerama_reply = xcb_xinerama_query_screens_reply(dis, xcb_xinerama_query_screens(dis), NULL))) /* TODO: check error */
        die("error: xinerama failed to query screens\n");
    xinerama_iter = xcb_xinerama_query_screens_screen_info_iterator(xinerama_reply);
    MONITORS = xinerama_iter.rem?xinerama_iter.rem:MONITORS;
    free(xinerama_reply);
#endif /* XINERAMA */

    /* alloc monitors */
    DEBUGP("MONITORS: %d\n", MONITORS);
    if (!(monitors = calloc(MONITORS, sizeof(monitor)))) die("error: could not allocate memory for monitors");

#if XINERAMA
    if (xinerama_iter.rem) {
        for (int i=0; xinerama_iter.rem; xcb_xinerama_screen_info_next(&xinerama_iter)) {
            setup_monitor(i++, xinerama_iter.data->x_org, xinerama_iter.data->y_org,
                          xinerama_iter.data->width, xinerama_iter.data->height);
        }
    } else
#endif /* XINERAMA */
    {
        setup_monitor(0, 0, 0, screen->width_in_pixels, screen->height_in_pixels);
    }
<<<<<<< HEAD
    change_monitor(&(Arg){.i = DEFAULT_MONITOR});
    drawbars();
=======
>>>>>>> 371959d8

    win_focus   = getcolor(FOCUS);
    win_unfocus = getcolor(UNFOCUS);

    /* setup keyboard */
    if (setup_keyboard() == -1)
        die("error: failed to setup keyboard\n");

    /* set up atoms for dialog/notification windows */
    xcb_get_atoms(WM_ATOM_NAME, wmatoms, WM_COUNT);
    xcb_get_atoms(NET_ATOM_NAME, netatoms, NET_COUNT);

    xcb_change_property(dis, XCB_PROP_MODE_REPLACE, screen->root, netatoms[NET_SUPPORTED], XCB_ATOM, 32, sizeof(xcb_atom_t) * NET_COUNT, netatoms);
    grabkeys();

    /* set events */
    for (unsigned int i=0; i<XCB_NO_OPERATION; i++) events[i] = NULL;
    events[XCB_BUTTON_PRESS]        = buttonpress;
    events[XCB_CLIENT_MESSAGE]      = clientmessage;
    events[XCB_CONFIGURE_REQUEST]   = configurerequest;
    events[XCB_DESTROY_NOTIFY]      = destroynotify;
    events[XCB_ENTER_NOTIFY]        = enternotify;
    events[XCB_KEY_PRESS]           = keypress;
    events[XCB_MAP_REQUEST]         = maprequest;
    events[XCB_PROPERTY_NOTIFY]     = propertynotify;
    events[XCB_UNMAP_NOTIFY]        = unmapnotify;
    events[XCB_MOTION_NOTIFY]       = motionnotify;

    change_monitor(&(Arg){.i = DEFAULT_MONITOR});
    change_desktop(&(Arg){.i = DEFAULT_DESKTOP});
    return 0;
}

void sigchld() {
    if (signal(SIGCHLD, sigchld) == SIG_ERR)
        die("error: can't install SIGCHLD handler\n");
    while(0 < waitpid(-1, NULL, WNOHANG));
}

/* execute a command */
void spawn(const Arg *arg) {
    if (fork() == 0) {
        if (dis) close(screen->root);
        setsid();
        execvp((char*)arg->com[0], (char**)arg->com);
        fprintf(stderr, "error: execvp %s", (char *)arg->com[0]);
        perror(" failed"); /* also prints the err msg */
        exit(EXIT_SUCCESS);
    }
}

/* swap master window with current or
 * if current is head swap with next
 * if current is not head, then head
 * is behind us, so move_up until we
 * are the head
 */
void swap_master() {
    if (!CM->current || !CM->head->next || CM->mode == MONOCLE) return;
    for (client *t=CM->head; t; t=t->next) if (t->isfullscreen) return;
    if (CM->current == CM->head) move_down();
    else while (CM->current != CM->head) move_up();
    update_current(CM->head);
    tile();
}

/* switch the tiling mode and reset all floating windows */
void switch_mode(const Arg *arg) {
    if (CM->mode == MONOCLE) for (client *c=CM->head; c; c=c->next) xcb_map_window(dis, c->win);
    for (client *c=CM->head; c; c=c->next) c->isfloating = False;
    CM->mode = arg->i;
    CM->master_size = (CM->mode == BSTACK ? CM->wh : CM->ww) * MASTER_SIZE;
    tile();
    update_current(CM->current);
    desktopinfo();
}

/* tile all windows of current desktop to the set tiling mode */
void tile(void) {
    if (!CM->head) return; /* nothing to arange */

    client *c;
    /* n:number of windows, d:difference, h:available height, z:client height */
    int n = 0, d = 0, h = CM->wh + (CM->showpanel ? 0 : PANEL_HEIGHT), z = CM->mode == BSTACK ? CM->ww : h;
    /* client's x,y coordinates, width and height */
    int cx = 0, cy = (TOP_PANEL && CM->showpanel ? PANEL_HEIGHT : 0), cw = 0, ch = 0;

    /* count stack windows -- do not consider fullscreen or transient clients */
    for (n=0, c=CM->head->next; c; c=c->next) if (!c->istransient && !c->isfullscreen && !c->isfloating) ++n;

    if (!CM->head->next || (CM->head->next->istransient && !CM->head->next->next) || CM->mode == MONOCLE) {
        for (c=CM->head; c; c=c->next) if (!c->isfullscreen && !c->istransient && !c->isfloating)
            xcb_move_resize(dis, c->win, CM->wx + cx, CM->wy + cy, CM->ww + BORDER_WIDTH, h + BORDER_WIDTH);
    } else if (CM->mode == TILE || CM->mode == BSTACK) {
        d = (z - CM->growth)%n + CM->growth;       /* n should be greater than one */
        z = (z - CM->growth)/n;         /* adjust to match screen height/width */
        if (!CM->head->isfullscreen && !CM->head->istransient && !CM->head->isfloating)
            (CM->mode == BSTACK) ? xcb_move_resize(dis, CM->head->win, CM->wx + cx, CM->wy + cy, CM->ww - BORDER_WIDTH, CM->master_size - BORDER_WIDTH)
                                 : xcb_move_resize(dis, CM->head->win, CM->wx + cx, CM->wy + cy, CM->master_size - BORDER_WIDTH,  h - BORDER_WIDTH);
        for (c=CM->head->next; c && (c->isfullscreen || c->istransient || c->isfloating); c=c->next);
        if (c) (CM->mode == BSTACK) ? xcb_move_resize(dis, c->win, CM->wx + cx, CM->wy + (cy += CM->master_size),
                                (cw = z - BORDER_WIDTH) + d, (ch = h - CM->master_size - BORDER_WIDTH))
                                : xcb_move_resize(dis, c->win, CM->wx + (cx += CM->master_size), CM->wy + cy,
                                (cw = CM->ww - CM->master_size - BORDER_WIDTH), (ch = z - BORDER_WIDTH) + d);
        if (c) for (CM->mode==BSTACK?(cx+=z+d):(cy+=z+d), c=c->next; c; c=c->next)
            if (!c->isfullscreen && !c->istransient && !c->isfloating) {
                xcb_move_resize(dis, c->win, CM->wx + cx, CM->wy + cy, cw, ch);
                (CM->mode == BSTACK) ? (cx+=z) : (cy+=z);
            }
    } else if (CM->mode == GRID) {
        ++n;                              /* include head on window count */
        int cols, rows, cn=0, rn=0, i=0;  /* columns, rows, and current column and row number */
        for (cols=0; cols <= n/2; cols++) if (cols*cols >= n) break;   /* emulate square root */
        if (n == 5) cols = 2;
        rows = n/cols;
        cw = cols ? CM->ww/cols : CM->ww;
        for (i=0, c=CM->head; c; c=c->next, i++) {
            if (i/rows + 1 > cols - n%cols) rows = n/cols + 1;
            ch = h/rows;
            cx = cn*cw;
            cy = (TOP_PANEL && CM->showpanel ? PANEL_HEIGHT : 0) + rn*ch;
            if (!c->isfullscreen && !c->istransient && !c->isfloating)
                xcb_move_resize(dis, c->win, CM->wx + cx, CM->wy + cy, cw - BORDER_WIDTH, ch - BORDER_WIDTH);
            if (++rn >= rows) { rn = 0; cn++; }
        }
    } else fprintf(stderr, "error: no such layout mode: %d\n", CM->mode);
    free(c);
}

/* toggle visibility state of the panel */
void togglepanel() {
    CM->showpanel = !CM->showpanel;
    tile();
}

/* windows that request to unmap should lose their
 * client, so no invisible windows exist on screen
 */
void unmapnotify(xcb_generic_event_t *e) {
    xcb_unmap_notify_event_t *ev = (xcb_unmap_notify_event_t *)e;
    client *c = wintoclient(ev->window);
    if (c && ev->event != screen->root) removeclient(c);
    desktopinfo();
}

/* update client - set highlighted borders and active window
 * if no client is given update current
 * if current is NULL then delete the active window property
 */
void update_current(client *c) {
    if (!c) {
        xcb_delete_property(dis, screen->root, netatoms[NET_ACTIVE]);
        return;
    } else CM->current = c;

    int border_width = (!CM->head->next || (CM->head->next->istransient &&
                        !CM->head->next->next) || CM->mode == MONOCLE) ? 0 : BORDER_WIDTH;

    for (int m=0; m<MONITORS; m++) {
        for (c=monitors[m].head; c; c=c->next) {
            xcb_border_width(dis, c->win, (c->isfullscreen ? 0 : border_width));
            xcb_change_window_attributes(dis, c->win, XCB_CW_BORDER_PIXEL, (CM->current == c ? &win_focus : &win_unfocus));
            if (CLICK_TO_FOCUS) xcb_grab_button(dis, 1, c->win, XCB_EVENT_MASK_BUTTON_PRESS, XCB_GRAB_MODE_ASYNC, XCB_GRAB_MODE_ASYNC,
               screen->root, XCB_NONE, XCB_BUTTON_INDEX_1, XCB_BUTTON_MASK_ANY);
        }
    }

    xcb_change_property(dis, XCB_PROP_MODE_REPLACE, screen->root, netatoms[NET_ACTIVE], XCB_ATOM_WINDOW, 32, sizeof(xcb_window_t), &CM->current->win);
    xcb_set_input_focus(dis, XCB_INPUT_FOCUS_POINTER_ROOT, CM->current->win, XCB_CURRENT_TIME);
    xcb_raise_window(dis, CM->current->win);

    if (CLICK_TO_FOCUS) {
        xcb_ungrab_button(dis, XCB_BUTTON_INDEX_1, CM->current->win, XCB_BUTTON_MASK_ANY);
        grabbuttons(CM->current);
    }
}

/* find to which client the given window belongs to */
client* wintoclient(xcb_window_t w) {
    client *c = NULL;
    int d = 0, m = 0, OLDM = current_monitor, cd; bool found = false;
    for (; m<MONITORS && !found; ++m) {
        select_monitor(m); d = 0; cd = CM->current_desktop;
        for (; d<DESKTOPS && !found; ++d)
            for (select_desktop(d), c=monitors[m].head; c && !(found = (w == c->win)); c=c->next);
        select_desktop(cd);
    }
    select_monitor(OLDM);
    return c;
}

int xerrorstart() {
    die("error: another window manager is already running\n");
    return -1;
}

int main(int argc, char *argv[]) {
    int default_screen;
    if (argc == 2 && strcmp("-v", argv[1]) == 0) {
        fprintf(stdout, "%s-%s\n", WMNAME, VERSION);
        return EXIT_SUCCESS;
    } else if (argc != 1) die("usage: %s [-v]\n", WMNAME);
    if (xcb_connection_has_error((dis = xcb_connect(NULL, &default_screen))))
        die("error: cannot open display\n");
    if (setup(default_screen) != -1) {
      desktopinfo(); /* zero out every desktop on (re)start */
      run();
    }
    cleanup();
    xcb_disconnect(dis);
    return retval;
}

/* vim: set ts=4 sw=4 :*/<|MERGE_RESOLUTION|>--- conflicted
+++ resolved
@@ -1205,11 +1205,6 @@
     {
         setup_monitor(0, 0, 0, screen->width_in_pixels, screen->height_in_pixels);
     }
-<<<<<<< HEAD
-    change_monitor(&(Arg){.i = DEFAULT_MONITOR});
-    drawbars();
-=======
->>>>>>> 371959d8
 
     win_focus   = getcolor(FOCUS);
     win_unfocus = getcolor(UNFOCUS);
@@ -1240,6 +1235,7 @@
 
     change_monitor(&(Arg){.i = DEFAULT_MONITOR});
     change_desktop(&(Arg){.i = DEFAULT_DESKTOP});
+    drawbars();
     return 0;
 }
 
