--- conflicted
+++ resolved
@@ -802,12 +802,7 @@
  * and current->next to current client's position
  */
 void move_down() {
-<<<<<<< HEAD
     if (!CM->current || !CM->head->next) return;
-    for (client *t=CM->head; t; t=t->next) if (t->isfullscreen) return;
-=======
-    if (!current || !head->next) return;
->>>>>>> 6b9a1399
 
     /* p is previous, n is next, if current is head n is last, c is current */
     client *p = NULL, *n = (CM->current->next) ? CM->current->next : CM->head;
@@ -848,12 +843,7 @@
  * and the previous from  current to current client's position
  */
 void move_up() {
-<<<<<<< HEAD
     if (!CM->current || !CM->head->next) return;
-    for (client *t=CM->head; t; t=t->next) if (t->isfullscreen) return;
-=======
-    if (!current || !head->next) return;
->>>>>>> 6b9a1399
 
     client *pp = NULL, *p;
     /* p is previous from current or last if current is head */
