--- conflicted
+++ resolved
@@ -851,8 +851,8 @@
             XCB_GRAB_MODE_ASYNC, XCB_GRAB_MODE_ASYNC, XCB_NONE, XCB_NONE, XCB_CURRENT_TIME), NULL);
     if (!grab_reply || grab_reply->status != XCB_GRAB_STATUS_SUCCESS) return;
 
-    if (current->isfullscrn) setfullscreen(current, False);
-    if (!current->isfloating) current->isfloating = True;
+    if (CM->current->isfullscrn) setfullscreen(CM->current, False);
+    if (!CM->current->isfloating) CM->current->isfloating = True;
 
     xcb_generic_event_t *e = NULL;
     xcb_motion_notify_event_t *ev = NULL;
@@ -884,12 +884,7 @@
             case XCB_BUTTON_RELEASE:
                 ungrab = true;
         }
-<<<<<<< HEAD
-        CM->current->isfloating = true;
     } while(!ungrab && CM->current);
-=======
-    } while(!ungrab && current);
->>>>>>> 9f61a939
     DEBUG("xcb: ungrab");
     xcb_ungrab_pointer(dis, XCB_CURRENT_TIME);
     update_current(CM->current);
