/* see license for copyright and license */

#include <stdlib.h>
#include <stdio.h>
#include <stdarg.h>
#include <stdbool.h>
#include <unistd.h>
#include <string.h>
#include <signal.h>
#include <sys/wait.h>
#include <X11/keysym.h>
#include <xcb/xcb.h>
#include <xcb/xcb_atom.h>
#include <xcb/xcb_icccm.h>
#include <xcb/xcb_keysyms.h>

/* TODO: Reduce SLOC */

/* set this to 1 to enable debug prints */
#if 0
#  define DEBUG(x)      puts(x);
#  define DEBUGP(x,...) printf(x, ##__VA_ARGS__);
#else
#  define DEBUG(x)      ;
#  define DEBUGP(x,...) ;
#endif

/* upstream compatility */
#define True  true
#define False false
#define Mod1Mask     XCB_MOD_MASK_1
#define Mod4Mask     XCB_MOD_MASK_4
#define ShiftMask    XCB_MOD_MASK_SHIFT
#define ControlMask  XCB_MOD_MASK_CONTROL
#define Button1      XCB_BUTTON_INDEX_1
#define Button2      XCB_BUTTON_INDEX_2
#define Button3      XCB_BUTTON_INDEX_3
#define XCB_MOVE_RESIZE XCB_CONFIG_WINDOW_X | XCB_CONFIG_WINDOW_Y | XCB_CONFIG_WINDOW_WIDTH | XCB_CONFIG_WINDOW_HEIGHT
#define XCB_MOVE        XCB_CONFIG_WINDOW_X | XCB_CONFIG_WINDOW_Y
#define XCB_RESIZE      XCB_CONFIG_WINDOW_WIDTH | XCB_CONFIG_WINDOW_HEIGHT

static char *WM_ATOM_NAME[]   = { "WM_PROTOCOLS", "WM_DELETE_WINDOW" };
static char *NET_ATOM_NAME[]  = { "_NET_SUPPORTED", "_NET_WM_STATE_FULLSCREEN", "_NET_WM_STATE", "_NET_ACTIVE_WINDOW" };

#define LENGTH(x) (sizeof(x)/sizeof(*x))
#define CLEANMASK(mask) (mask & ~(numlockmask | XCB_MOD_MASK_LOCK))
#define BUTTONMASK      XCB_EVENT_MASK_BUTTON_PRESS|XCB_EVENT_MASK_BUTTON_RELEASE

enum { RESIZE, MOVE };
enum { TILE, MONOCLE, BSTACK, GRID, MODES };
enum { WM_PROTOCOLS, WM_DELETE_WINDOW, WM_COUNT };
enum { NET_SUPPORTED, NET_FULLSCREEN, NET_WM_STATE, NET_ACTIVE, NET_COUNT };

/* argument structure to be passed to function by config.h
 * com  - a command to run
 * i    - an integer to indicate different states
 */
typedef union {
    const char** com;
    const int i;
} Arg;

/* a key struct represents a combination of
 * mod      - a modifier mask
 * keysym   - and the key pressed
 * func     - the function to be triggered because of the above combo
 * arg      - the argument to the function
 */
typedef struct {
    unsigned int mod;
    xcb_keysym_t keysym;
    void (*func)(const Arg *);
    const Arg arg;
} key;

/* a button struct represents a combination of
 * mask     - a modifier mask
 * button   - and the mouse button pressed
 * func     - the function to be triggered because of the above combo
 * arg      - the argument to the function
 */
typedef struct {
    unsigned int mask;
    xcb_button_t button;
    void (*func)(const Arg *);
    const Arg arg;
} Button;

/* a client is a wrapper to a window that additionally
 * holds some properties for that window
 *
 * next        - the client after this one, or NULL if the current is the only or last client
 * isurgent    - the window received an urgent hint
 * istransient - the window is transient
 * isfullscrn  - the window is fullscreen
 * isfloating  - the window is floating
 * win         - the window
 *
 * istransient is separate from isfloating as floating window can be reset
 * to their tiling positions, while the transients will always be floating
 */
typedef struct client {
    struct client *next;
    bool isurgent, istransient, isfullscrn, isfloating;
    xcb_window_t win;
} client;

/* properties of each desktop
 * master_size  - the size of the master window
 * mode         - the desktop's tiling layout mode
 * growth       - growth factor of the first stack window
 * head         - the start of the client list
 * current      - the currently highlighted window
 * prevfocus    - the client that previously had focus
 * showpanel    - the visibility status of the panel
 */
typedef struct {
    int master_size, mode, growth;
    client *head, *current, *prevfocus;
    bool showpanel;
} desktop;

/* define behavior of certain applications
 * configured in config.h
 * class    - the class or name of the instance
 * desktop  - what desktop it should be spawned at
 * follow   - whether to change desktop focus to the specified desktop
 */
typedef struct {
    const char *class;
    const int desktop;
    const bool follow;
    const bool floating;
} AppRule;

 /* function prototypes sorted alphabetically */
static client* addwindow(xcb_window_t w);
static void buttonpress(xcb_generic_event_t *e);
static void change_desktop(const Arg *arg);
static void cleanup(void);
static void client_to_desktop(const Arg *arg);
static void clientmessage(xcb_generic_event_t *e);
static void configurerequest(xcb_generic_event_t *e);
static void deletewindow(xcb_window_t w);
static void desktopinfo(void);
static void destroynotify(xcb_generic_event_t *e);
static void die(const char* errstr, ...);
static void enternotify(xcb_generic_event_t *e);
static void focusurgent();
static unsigned int getcolor(char* color);
static void grabbuttons(client *c);
static void grabkeys(void);
static void grid(int h, int y);
static void keypress(xcb_generic_event_t *e);
static void killclient();
static void last_desktop();
static void maprequest(xcb_generic_event_t *e);
static void monocle(int h, int y);
static void move_down();
static void move_up();
static void mousemotion(const Arg *arg);
static void next_win();
static void prev_win();
static void propertynotify(xcb_generic_event_t *e);
static void quit(const Arg *arg);
static void removeclient(client *c);
static void resize_master(const Arg *arg);
static void resize_stack(const Arg *arg);
static void rotate_desktop(const Arg *arg);
static void run(void);
static void save_desktop(int i);
static void select_desktop(int i);
static void setfullscreen(client *c, bool fullscrn);
static int setup(int default_screen);
static void sigchld();
static void spawn(const Arg *arg);
static void stack(int h, int y);
static void swap_master();
static void switch_mode(const Arg *arg);
static void tile(void);
static void togglepanel();
static void update_current(client *c);
static void unmapnotify(xcb_generic_event_t *e);
static client* wintoclient(xcb_window_t w);

#include "config.h"

/* variables */
static bool running = true;
static bool showpanel = SHOW_PANEL;
static int retval = 0;
static int previous_desktop = 0, current_desktop = 0;
static int mode = DEFAULT_MODE;
<<<<<<< HEAD
static int master_size;
static int wh; /* window area height - screen height minus the border size and panel height */
static int ww; /* window area width  - screen width minus the border size */
=======
static int master_size, growth = 0;
static int wh, ww; /* window area width/height - screen height minus the panel height */
static int screen;
static int (*xerrorxlib)(Display *, XErrorEvent *);
>>>>>>> be52dcff
static unsigned int win_unfocus, win_focus;
static unsigned int numlockmask = 0; /* dynamic key lock mask */
static xcb_connection_t *dis;
static xcb_screen_t *screen;
static client *head, *prevfocus, *current;

static xcb_atom_t wmatoms[WM_COUNT], netatoms[NET_COUNT];
static desktop desktops[DESKTOPS];

<<<<<<< HEAD
/* events array
 * on receival of a new event, call the appropriate function to handle it
 */
static void (*events[XCB_NO_OPERATION])(xcb_generic_event_t *e);
=======
/* events array - on new event, call the appropriate handling function */
static void (*events[LASTEvent])(XEvent *e) = {
    [KeyPress]         = keypress,     [EnterNotify]    = enternotify,
    [MapRequest]       = maprequest,   [ClientMessage]  = clientmessage,
    [ButtonPress]      = buttonpress,  [DestroyNotify]  = destroynotify,
    [UnmapNotify]      = unmapnotify,  [PropertyNotify] = propertynotify,
    [ConfigureRequest] = configurerequest,
};
>>>>>>> be52dcff

/* layout array - given the current layout mode, tile the windows
 * h (or hh) is the avaible height that windows have to expand
 * y (or cy) is the num of pixels from top to place the windows (y coordinate)
 */
static void (*layout[MODES])(int h, int y) = {
    [TILE] = stack, [BSTACK]  = stack,
    [GRID] = grid,  [MONOCLE] = monocle,
};

/* get screen of display */
static xcb_screen_t *xcb_screen_of_display(xcb_connection_t *con, int screen) {
    xcb_screen_iterator_t iter;
    iter = xcb_setup_roots_iterator(xcb_get_setup(con));
    for (; iter.rem; --screen, xcb_screen_next(&iter)) if (screen == 0) return iter.data;
    return NULL;
}

/* wrapper to move and resize window */
static inline void xcb_move_resize(xcb_connection_t *con, xcb_window_t win, int x, int y, int w, int h) {
    unsigned int pos[4] = { x, y, w, h };
    xcb_configure_window(con, win, XCB_MOVE_RESIZE, pos);
}

/* wrapper to move window */
static inline void xcb_move(xcb_connection_t *con, xcb_window_t win, int x, int y) {
    unsigned int pos[2] = { x, y };
    xcb_configure_window(con, win, XCB_MOVE, pos);
}

/* wrapper to resize window */
static inline void xcb_resize(xcb_connection_t *con, xcb_window_t win, int w, int h) {
    unsigned int pos[2] = { w, h };
    xcb_configure_window(con, win, XCB_RESIZE, pos);
}

/* wrapper to raise window */
static inline void xcb_raise_window(xcb_connection_t *con, xcb_window_t win) {
    unsigned int arg[1] = { XCB_STACK_MODE_ABOVE };
    xcb_configure_window(con, win, XCB_CONFIG_WINDOW_STACK_MODE, arg);
}

/* wrapper to set xcb border width */
static inline void xcb_border_width(xcb_connection_t *con, xcb_window_t win, int w) {
    unsigned int arg[1] = { w };
    xcb_configure_window(con, win, XCB_CONFIG_WINDOW_BORDER_WIDTH, arg);
}

/* wrapper to get xcb keysymbol from keycode */
static xcb_keysym_t xcb_get_keysym(xcb_keycode_t keycode) {
    xcb_key_symbols_t *keysyms;
    xcb_keysym_t       keysym;

    if (!(keysyms = xcb_key_symbols_alloc(dis))) return 0;
    keysym = xcb_key_symbols_get_keysym(keysyms, keycode, 0);
    xcb_key_symbols_free(keysyms);

    return keysym;
}

/* wrapper to get xcb keycodes from keysymbol */
static xcb_keycode_t* xcb_get_keycodes(xcb_keysym_t keysym) {
    xcb_key_symbols_t *keysyms;
    xcb_keycode_t     *keycode;

    if (!(keysyms = xcb_key_symbols_alloc(dis))) return NULL;
    keycode = xcb_key_symbols_get_keycode(keysyms, keysym);
    xcb_key_symbols_free(keysyms);

    return keycode;
}

/* retieve RGB color from hex (think of html) */
static unsigned int xcb_get_colorpixel(char *hex) {
    char strgroups[3][3]  = {{hex[1], hex[2], '\0'}, {hex[3], hex[4], '\0'}, {hex[5], hex[6], '\0'}};
    unsigned int rgb16[3] = {(strtol(strgroups[0], NULL, 16)), (strtol(strgroups[1], NULL, 16)), (strtol(strgroups[2], NULL, 16))};
    return (rgb16[0] << 16) + (rgb16[1] << 8) + rgb16[2];
}

/* wrapper to get atoms using xcb */
static void xcb_get_atoms(char **names, xcb_atom_t *atoms, unsigned int count) {
    xcb_intern_atom_cookie_t cookies[count];
    xcb_intern_atom_reply_t  *reply;

    for (unsigned int i = 0; i < count; i++) cookies[i] = xcb_intern_atom(dis, 0, strlen(names[i]), names[i]);
    for (unsigned int i = 0; i < count; i++) {
        reply = xcb_intern_atom_reply(dis, cookies[i], NULL); /* TODO: Handle error */
        if (reply) {
            DEBUGP("%s : %d\n", names[i], reply->atom);
            atoms[i] = reply->atom; free(reply);
        } else puts("WARN: monsterwm failed to register %s atom.\nThings might not work right.");
    }
}

/* wrapper to window get attributes using xcb */
static void xcb_get_attributes(xcb_window_t *windows, xcb_get_window_attributes_reply_t **reply, unsigned int count) {
    xcb_get_window_attributes_cookie_t cookies[count];
    for (unsigned int i = 0; i < count; i++) cookies[i] = xcb_get_window_attributes(dis, windows[i]);
    for (unsigned int i = 0; i < count; i++) reply[i]   = xcb_get_window_attributes_reply(dis, cookies[i], NULL); /* TODO: Handle error */
}

/* check if other wm exists */
static int xcb_checkotherwm(void) {
    xcb_generic_error_t *error;
    unsigned int values[1] = {XCB_EVENT_MASK_SUBSTRUCTURE_REDIRECT|XCB_EVENT_MASK_SUBSTRUCTURE_NOTIFY|
                              XCB_EVENT_MASK_PROPERTY_CHANGE|XCB_EVENT_MASK_BUTTON_PRESS};
    error = xcb_request_check(dis, xcb_change_window_attributes_checked(dis, screen->root, XCB_CW_EVENT_MASK, values));
    xcb_flush(dis);
    if (error) return 1;
    return 0;
}

/* create a new client and add the new window
 * window should notify of property change events
 */
client* addwindow(xcb_window_t w) {
    client *c, *t;
    if (!(c = (client *)calloc(1, sizeof(client))))
        die("error: could not calloc() %u bytes\n", sizeof(client));

    if (!head) head = c;
    else if (ATTACH_ASIDE) {
        for(t=head; t->next; t=t->next); /* get the last client */
        t->next = c;
    } else {
        c->next = head;
        head = c;
    }

    unsigned int values[1] = { XCB_EVENT_MASK_PROPERTY_CHANGE|(FOLLOW_MOUSE?XCB_EVENT_MASK_ENTER_WINDOW:0) };
    xcb_change_window_attributes_checked(dis, (c->win = w), XCB_CW_EVENT_MASK, values);
    return c;
}

/* on the press of a button check to see if there's a binded function to call */
void buttonpress(xcb_generic_event_t *e) {
    xcb_button_press_event_t *ev = (xcb_button_press_event_t*)e;
    DEBUGP("xcb: button press: %d state: %d\n", ev->detail, ev->state);

    client *c = wintoclient(ev->event);
    if (!c) return;
    if (CLICK_TO_FOCUS && current != c && ev->detail == XCB_BUTTON_INDEX_1) update_current(c);

    for (unsigned int i=0; i<LENGTH(buttons); i++)
        if (buttons[i].func && buttons[i].button == ev->detail &&
            CLEANMASK(buttons[i].mask) == CLEANMASK(ev->state)) {
            update_current(c);
            buttons[i].func(&(buttons[i].arg));
        }
}

/* focus another desktop
 * to avoid flickering
 * first map the new windows
 * if the layout mode is fullscreen map only one window
 * then unmap previous windows
 */
void change_desktop(const Arg *arg) {
    if (arg->i == current_desktop) return;
    previous_desktop = current_desktop;
    select_desktop(arg->i);
    tile();
    if (mode == MONOCLE && current) xcb_map_window(dis, current->win);
    else for (client *c=head; c; c=c->next) xcb_map_window(dis, c->win);
    update_current(current);
    select_desktop(previous_desktop);
    for (client *c=head; c; c=c->next) xcb_unmap_window(dis, c->win);
    select_desktop(arg->i);
    desktopinfo();
}

/* remove all windows in all desktops by sending a delete message */
void cleanup(void) {
    xcb_query_tree_reply_t  *reply;
    unsigned int nchildren;

    xcb_ungrab_key(dis, XCB_GRAB_ANY, screen->root, XCB_MOD_MASK_ANY);
    reply  = xcb_query_tree_reply(dis, xcb_query_tree(dis, screen->root), NULL); /* TODO: error handling */
    if (reply) {
        nchildren = reply[0].children_len;
        for (unsigned int i = 0; i<nchildren; i++) deletewindow(reply[i].parent);
        free(reply);
    }
    xcb_set_input_focus(dis, XCB_NONE, XCB_INPUT_FOCUS_POINTER_ROOT, XCB_CURRENT_TIME);
    xcb_flush(dis);
}

/* move a client to another desktop
 * store the client's window
 * remove the client
 * add the window to the new desktop
 * if defined change focus to the new desktop
 *
 * keep in mind that current pointer might
 * change with each select_desktop() invocation
 */
void client_to_desktop(const Arg *arg) {
    if (arg->i == current_desktop || !current) return;
    xcb_window_t w = current->win;
    int cd = current_desktop;
    client *c = current;

<<<<<<< HEAD
    bool wfloating = current->isfloating;
    bool wfullscrn = current->isfullscrn;
    bool transient = current->istransient;

    xcb_unmap_window(dis, current->win);
    removeclient(current);

=======
    /* add the window to the new desktop keeping the client's properties */
>>>>>>> be52dcff
    select_desktop(arg->i);
    current = addwindow(c->win);
    current->isfloating  = c->isfloating;
    current->isfullscrn  = c->isfullscrn;
    current->istransient = c->istransient;

    /* remove the window and client from the current desktop */
    select_desktop(cd);
    XUnmapWindow(dis, c->win);
    removeclient(c);
    tile();
    update_current(current);

    if (FOLLOW_WINDOW) change_desktop(arg);
    desktopinfo();
}

/* check if window requested fullscreen or activation
 * To change the state of a mapped window, a client MUST
 * send a _NET_WM_STATE client message to the root window
 * message_type must be _NET_WM_STATE
 *   data.l[0] is the action to be taken
 *   data.l[1] is the property to alter three actions:
 *     remove/unset _NET_WM_STATE_REMOVE=0
 *     add/set _NET_WM_STATE_ADD=1,
 *     toggle _NET_WM_STATE_TOGGLE=2
 */
void clientmessage(xcb_generic_event_t *e) {
    xcb_client_message_event_t *ev = (xcb_client_message_event_t*)e;
    client *c = wintoclient(ev->window);
    if (ev->format != 32) return;
    DEBUGP("xcb: client message: %d, %d, %d\n", ev->data.data32[0], ev->data.data32[1], ev->data.data32[2]);
    if (c && ev->type == netatoms[NET_WM_STATE] && ((xcb_atom_t)ev->data.data32[1]
        == netatoms[NET_FULLSCREEN] || (xcb_atom_t)ev->data.data32[2] == netatoms[NET_FULLSCREEN]))
        setfullscreen(c, (ev->data.data32[0] == 1 || (ev->data.data32[0] == 2 && !c->isfullscrn)));
    else if (c && ev->type == netatoms[NET_ACTIVE]) current = c;
    tile();
    update_current(current);
}

/* a configure request means that the window requested changes in its geometry
 * state. if the window is fullscreen discard and fill the screen, else set the
 * appropriate values as requested, and tile the window again so that it fills
 * the gaps that otherwise could have been created
 */
void configurerequest(xcb_generic_event_t *e) {
    xcb_configure_request_event_t *ev = (xcb_configure_request_event_t*)e;
    client *c = wintoclient(ev->window);
    if (c && c->isfullscrn) setfullscreen(c, true);
    else {
        unsigned int v[7];
        unsigned int i = 0;
        if (ev->value_mask & XCB_CONFIG_WINDOW_X)              v[i++] = ev->x;
        if (ev->value_mask & XCB_CONFIG_WINDOW_Y)              v[i++] = ev->y + (showpanel && TOP_PANEL) ? PANEL_HEIGHT : 0;
        if (ev->value_mask & XCB_CONFIG_WINDOW_WIDTH)          v[i++] = (ev->width  < ww - BORDER_WIDTH) ? ev->width  : ww + BORDER_WIDTH;
        if (ev->value_mask & XCB_CONFIG_WINDOW_HEIGHT)         v[i++] = (ev->height < wh - BORDER_WIDTH) ? ev->height : wh + BORDER_WIDTH;
        if (ev->value_mask & XCB_CONFIG_WINDOW_BORDER_WIDTH)   v[i++] = ev->border_width;
        if (ev->value_mask & XCB_CONFIG_WINDOW_SIBLING)        v[i++] = ev->sibling;
        if (ev->value_mask & XCB_CONFIG_WINDOW_STACK_MODE)     v[i++] = ev->stack_mode;
        xcb_configure_window(dis, ev->window, ev->value_mask, v);
    }
    tile();
    if (c && c == current) update_current(c);
}

/* close the window */
void deletewindow(xcb_window_t w) {
    xcb_client_message_event_t ev;
    ev.response_type = XCB_CLIENT_MESSAGE;
    ev.window = w;
    ev.format = 32;
    ev.sequence = 0;
    ev.type = wmatoms[WM_PROTOCOLS];
    ev.data.data32[0] = wmatoms[WM_DELETE_WINDOW];
    ev.data.data32[1] = XCB_CURRENT_TIME;
    xcb_send_event(dis, 0, w, XCB_EVENT_MASK_NO_EVENT, (char*)&ev);
}

/* output info about the desktops on standard output stream
 *
 * the info is a list of ':' separated values for each desktop
 * desktop to desktop info is separated by ' ' single spaces
 * the info values are
 *   the desktop number/id
 *   the desktop's client count
 *   the desktop's tiling layout mode/id
 *   whether the desktop is the current focused (1) or not (0)
 *   whether any client in that desktop has received an urgent hint
 *
 * once the info is collected, immediately flush the stream
 */
void desktopinfo(void) {
    bool urgent = false;
    int cd = current_desktop, n=0, d=0;
    for (client *c; d<DESKTOPS; d++) {
        for (select_desktop(d), c=head, n=0, urgent=false; c; c=c->next, ++n) if (c->isurgent) urgent = true;
        fprintf(stdout, "%d:%d:%d:%d:%d%c", d, n, mode, current_desktop == cd, urgent, d+1==DESKTOPS?'\n':' ');
    }
    fflush(stdout);
    select_desktop(cd);
}

/* a destroy notification is received when a window is being closed
 * on receival, remove the appropriate client that held that window
 */
void destroynotify(xcb_generic_event_t *e) {
    DEBUG("xcb: destoroy notify");
    xcb_destroy_notify_event_t *ev = (xcb_destroy_notify_event_t*)e;
    client *c = wintoclient(ev->window);
    if (c) removeclient(c);
    desktopinfo();
}

/* print a message on standard error stream
 * and exit with failure exit code
 */
void die(const char *errstr, ...) {
    va_list ap;
    va_start(ap, errstr);
    vfprintf(stderr, errstr, ap);
    va_end(ap);
    exit(EXIT_FAILURE);
}

/* when the mouse enters a window's borders
 * the window, if notifying of such events (EnterWindowMask)
 * will notify the wm and will get focus
 */
void enternotify(xcb_generic_event_t *e) {
    xcb_enter_notify_event_t *ev = (xcb_enter_notify_event_t*)e;
    if (!FOLLOW_MOUSE) return;
    DEBUG("xcb: enter notify");
    client *c = wintoclient(ev->event);
    if (c && ev->mode == XCB_NOTIFY_MODE_NORMAL && ev->detail != XCB_NOTIFY_DETAIL_INFERIOR) update_current(c);
}

/* find and focus the client which received
 * the urgent hint in the current desktop
 */
void focusurgent() {
    for (client *c=head; c; c=c->next) if (c->isurgent) update_current(c);
}

/* get a pixel with the requested color
 * to fill some window area - borders
 */
unsigned int getcolor(char* color) {
    xcb_colormap_t map = screen->default_colormap;
    xcb_alloc_color_reply_t *c;
    unsigned int r, g, b, rgb, pixel;

    rgb = xcb_get_colorpixel(color);
    r = rgb >> 16; g = rgb >> 8 & 0xFF; b = rgb & 0xFF;
    c = xcb_alloc_color_reply(dis, xcb_alloc_color(dis, map, r * 257, g * 257, b * 257), NULL);
    if (!c)
        die("error: cannot allocate color '%s'\n", c);

    pixel = c->pixel; free(c);
    return pixel;
}

/* set the given client to listen to button events (presses / releases) */
void grabbuttons(client *c) {
    unsigned int modifiers[] = { 0, XCB_MOD_MASK_LOCK, numlockmask, numlockmask|XCB_MOD_MASK_LOCK };
    for (unsigned int b=0; b<LENGTH(buttons); b++)
        for (unsigned int m=0; m<LENGTH(modifiers); m++)
            xcb_grab_button(dis, 1, c->win, XCB_EVENT_MASK_BUTTON_PRESS, XCB_GRAB_MODE_ASYNC, XCB_GRAB_MODE_ASYNC,
                    screen->root, XCB_NONE, buttons[b].button, buttons[b].mask|modifiers[m]);
}

/* the wm should listen to key presses */
void grabkeys(void) {
    xcb_keycode_t *keycode;
    unsigned int modifiers[] = { 0, XCB_MOD_MASK_LOCK, numlockmask, numlockmask|XCB_MOD_MASK_LOCK };
    xcb_ungrab_key(dis, XCB_GRAB_ANY, screen->root, XCB_MOD_MASK_ANY);
    for (unsigned int i=0; i<LENGTH(keys); i++) {
        keycode = xcb_get_keycodes(keys[i].keysym);
        for (unsigned int k=0; keycode[k] != XCB_NO_SYMBOL; k++)
            for (unsigned int m=0; m<LENGTH(modifiers); m++)
                xcb_grab_key(dis, 1, screen->root, keys[i].mod | modifiers[m], keycode[k], XCB_GRAB_MODE_ASYNC, XCB_GRAB_MODE_ASYNC);
    }
}

/* arrange windows in a grid */
void grid(int hh, int cy) {
    int n = 0, cols = 0;
    for (client *c = head; c; c=c->next) if (!c->istransient && !c->isfullscrn && !c->isfloating) ++n;
    for (cols=0; cols <= n/2; cols++) if (cols*cols >= n) break; /* emulate square root */
    if (n == 5) cols = 2;

    int rows = n/cols, cn = 0, rn = 0, i = 0, ch = hh - BORDER_WIDTH, cw = (ww - BORDER_WIDTH)/(cols?cols:1);
    for (client *c=head; c; c=c->next, i++) {
        if (c->isfullscrn || c->istransient || c->isfloating) { i--; continue; }
        if (i/rows + 1 > cols - n%cols) rows = n/cols + 1;
        xcb_move_resize(dis, c->win, cn*cw, cy + rn*ch/rows, cw - BORDER_WIDTH, ch/rows - BORDER_WIDTH);
        if (++rn >= rows) { rn = 0; cn++; }
    }
}

/* on the press of a key check to see if there's a binded function to call */
void keypress(xcb_generic_event_t *e) {
    xcb_key_press_event_t *ev       = (xcb_key_press_event_t *)e;
    xcb_keysym_t           keysym   = xcb_get_keysym(ev->detail);
    DEBUGP("xcb: keypress: code: %d mod: %d\n", ev->detail, ev->state);
    for (unsigned int i=0; i<LENGTH(keys); i++)
        if (keysym == keys[i].keysym && CLEANMASK(keys[i].mod) == CLEANMASK(ev->state) && keys[i].func)
                keys[i].func(&keys[i].arg);
}

/* explicitly kill a client - close the highlighted window
 * send a delete message and remove the client
 */
void killclient() {
    if (!current) return;
    deletewindow(current->win);
    removeclient(current);
}

/* focus the previously focused desktop */
void last_desktop() {
    change_desktop(&(Arg){.i = previous_desktop});
}

/* a map request is received when a window wants to display itself
 * if the window has override_redirect flag set then it should not be handled
 * by the wm. if the window already has a client then there is nothing to do.
 *
 * get the window class and name instance and try to match against an app rule.
 * create a client for the window, that client will always be current.
 * check for transient state, and fullscreen state and the appropriate values.
 * if the desktop in which the window was spawned is the current desktop then
 * display the window, else, if set, focus the new desktop.
 */
void maprequest(xcb_generic_event_t *e) {
    xcb_map_request_event_t            *ev = (xcb_map_request_event_t*)e;
    xcb_window_t                       windows[] = { ev->window }, transient = 0;
    xcb_get_window_attributes_reply_t  *attr[1];
    xcb_icccm_get_wm_class_reply_t     ch;
    xcb_get_geometry_reply_t           *geometry;
    xcb_get_property_reply_t           *prop_reply;

    xcb_get_attributes(windows, attr, 1);
    if (attr[0]->override_redirect) return;
    if (wintoclient(ev->window))    return;
    DEBUG("xcb: map request");

    bool follow = false, floating = false;
    int cd = current_desktop, newdsk = current_desktop;
    if (xcb_icccm_get_wm_class_reply(dis, xcb_icccm_get_wm_class(dis, ev->window), &ch, NULL)) { /* TODO: error handling */
        DEBUGP("class: %s instance: %s\n", ch.class_name, ch.instance_name);
        for (unsigned int i=0; i<LENGTH(rules); i++)
            if (!strcmp(ch.class_name, rules[i].class) || !strcmp(ch.instance_name, rules[i].class)) {
                follow = rules[i].follow;
                newdsk = (rules[i].desktop < 0) ? current_desktop : rules[i].desktop;
                floating = rules[i].floating;
                break;
            }
        xcb_icccm_get_wm_class_reply_wipe(&ch);
    }

    /* might be useful in future */
    geometry = xcb_get_geometry_reply(dis, xcb_get_geometry(dis, ev->window), NULL); /* TODO: error handling */
    if (geometry) {
        DEBUGP("geom: %ux%u+%d+%d\n", geometry->width, geometry->height,
                                      geometry->x,     geometry->y);
        free(geometry);
    }

    select_desktop(newdsk);
    prevfocus = current;
    current   = addwindow(ev->window);

    xcb_icccm_get_wm_transient_for_reply(dis, xcb_icccm_get_wm_transient_for_unchecked(dis, ev->window), &transient, NULL); /* TODO: error handling */
    current->istransient = transient?true:false;
    current->isfloating  = floating || current->istransient;

    prop_reply  = xcb_get_property_reply(dis, xcb_get_property_unchecked(dis, 0, ev->window, netatoms[NET_WM_STATE], XCB_ATOM_ATOM, 0, 1), NULL); /* TODO: error handling */
    if (prop_reply) {
        if (prop_reply->format == 32) {
            xcb_atom_t *v = xcb_get_property_value(prop_reply);
            for (unsigned int i=0; i<prop_reply->value_len; i++)
                DEBUGP("%d : %d\n", i, v[0]);
            setfullscreen(current, (v[0] == netatoms[NET_FULLSCREEN]));
        }
        free(prop_reply);
    }

    /** information for stdout **/
    DEBUGP("transient: %d\n", current->istransient);
    DEBUGP("floating:  %d\n", current->isfloating);

    select_desktop(cd);
    if (cd == newdsk) {
        tile();
        xcb_map_window(dis, ev->window);
        update_current(current);
        grabbuttons(current);
    } else if (follow) change_desktop(&(Arg){.i = newdsk});
    desktopinfo();
}

/* grab the pointer and get it's current position
 * all pointer movement events will be reported until it's ungrabbed
 * until the mouse button has not been released,
 * grab the interesting events - button press/release and pointer motion
 * and on on pointer movement resize or move the window under the curson.
 * if the received event is a map request or a configure request call the
 * appropriate handler, and stop listening for other events.
 * Ungrab the poitner and event handling is passed back to run() function.
 * Once a window has been moved or resized, it's marked as floating.
 */
void mousemotion(const Arg *arg) {
    xcb_get_geometry_reply_t  *geometry;
    xcb_query_pointer_reply_t *pointer;
    xcb_grab_pointer_reply_t  *grab_reply;
    int mx, my, winx, winy, winw, winh, xw, yh;

    if (!current) return;
    geometry = xcb_get_geometry_reply(dis, xcb_get_geometry(dis, current->win), NULL); /* TODO: error handling */
    if (geometry) {
        winx = geometry->x;     winy = geometry->y;
        winw = geometry->width; winh = geometry->height;
        free(geometry);
    } else return;

    pointer = xcb_query_pointer_reply(dis, xcb_query_pointer(dis, screen->root), 0);
    if (!pointer) return;
    mx = pointer->root_x; my = pointer->root_y;

    grab_reply = xcb_grab_pointer_reply(dis, xcb_grab_pointer(dis, 0, screen->root, BUTTONMASK|XCB_EVENT_MASK_BUTTON_MOTION|XCB_EVENT_MASK_POINTER_MOTION,
            XCB_GRAB_MODE_ASYNC, XCB_GRAB_MODE_ASYNC, XCB_NONE, XCB_NONE, XCB_CURRENT_TIME), NULL);
    if (!grab_reply || grab_reply->status != XCB_GRAB_STATUS_SUCCESS) return;

    xcb_generic_event_t *e = NULL;
    xcb_motion_notify_event_t *ev = NULL;
    bool ungrab = false;
    do {
        if (e) free(e); xcb_flush(dis);
        while(!(e = xcb_wait_for_event(dis))) xcb_flush(dis);
        switch (e->response_type & ~0x80) {
            case XCB_CONFIGURE_REQUEST: case XCB_MAP_REQUEST:
                events[e->response_type & ~0x80](e);
                break;
            case XCB_MOTION_NOTIFY:
                ev = (xcb_motion_notify_event_t*)e;
                xw = (arg->i == MOVE ? winx : winw) + ev->root_x - mx;
                yh = (arg->i == MOVE ? winy : winh) + ev->root_y - my;
                if (arg->i == RESIZE) xcb_resize(dis, current->win, xw>MINWSZ?xw:winw, yh>MINWSZ?yh:winh);
                else if (arg->i == MOVE) xcb_move(dis, current->win, xw, yh);
                xcb_flush(dis);
                break;
            case XCB_KEY_PRESS:
            case XCB_KEY_RELEASE:
            case XCB_BUTTON_PRESS:
            case XCB_BUTTON_RELEASE:
                ungrab = true;
        }
        current->isfloating = true;
    } while(!ungrab && current);
    DEBUG("xcb: ungrab");
    xcb_ungrab_pointer(dis, XCB_CURRENT_TIME);
    update_current(current);
    tile();
}

/* each window should cover all the available screen space */
void monocle(int hh, int cy) {
    for (client *c=head; c; c=c->next) if (!c->isfullscrn && !c->isfloating && !c->istransient)
        xcb_move_resize(dis, c->win, 0, cy, ww, hh);
}

/* move the current client, to current->next
 * and current->next to current client's position
 */
void move_down() {
    if (!current || !head->next) return;

    /* p is previous, n is next, if current is head n is last, c is current */
    client *p = NULL, *n = (current->next) ? current->next : head;
    for (p=head; p && p->next != current; p=p->next);
    /* if there's a previous client then p->next should be what's after c
     * ..->[p]->[c]->[n]->..  ==>  ..->[p]->[n]->[c]->..
     */
    if (p) p->next = current->next;
    /* else if no p client, then c is head, swapping with n should update head
     * [c]->[n]->..  ==>  [n]->[c]->..
     *  ^head              ^head
     */
    else head = n;
    /* if c is the last client, c will be the current head
     * [n]->..->[p]->[c]->NULL  ==>  [c]->[n]->..->[p]->NULL
     *  ^head                         ^head
     * else c will take the place of n, so c-next will be n->next
     * ..->[p]->[c]->[n]->..  ==>  ..->[p]->[n]->[c]->..
     */
    current->next = (current->next) ? n->next : n;
    /* if c was swapped with n then they now point to the same ->next. n->next should be c
     * ..->[p]->[c]->[n]->..  ==>  ..->[p]->[n]->..  ==>  ..->[p]->[n]->[c]->..
     *                                        [c]-^
     */
    if (current->next == n->next) n->next = current;
    /* else c is the last client and n is head,
     * so c will be move to be head, no need to update n->next
     * [n]->..->[p]->[c]->NULL  ==>  [c]->[n]->..->[p]->NULL
     *  ^head                         ^head
     */
    else head = current;

    tile();
    update_current(current);
}

/* move the current client, to the previous from current
 * and the previous from  current to current client's position
 */
void move_up() {
    if (!current || !head->next) return;

    client *pp = NULL, *p;
    /* p is previous from current or last if current is head */
    for (p=head; p->next && p->next != current; p=p->next);
    /* pp is previous from p, or null if current is head and thus p is last */
    if (p->next) for (pp=head; pp; pp=pp->next) if (pp->next == p) break;
    /* if p has a previous client then the next client should be current (current is c)
     * ..->[pp]->[p]->[c]->..  ==>  ..->[pp]->[c]->[p]->..
     */
    if (pp) pp->next = current;
    /* if p doesn't have a previous client, then p might be head, so head must change to c
     * [p]->[c]->..  ==>  [c]->[p]->..
     *  ^head              ^head
     * if p is not head, then c is head (and p is last), so the new head is next of c
     * [c]->[n]->..->[p]->NULL  ==>  [n]->..->[p]->[c]->NULL
     *  ^head         ^last           ^head         ^last
     */
    else head = (current == head) ? current->next : current;
    /* next of p should be next of c
     * ..->[pp]->[p]->[c]->[n]->..  ==>  ..->[pp]->[c]->[p]->[n]->..
     * except if c was head (now c->next is head), so next of p should be c
     * [c]->[n]->..->[p]->NULL  ==>  [n]->..->[p]->[c]->NULL
     *  ^head         ^last           ^head         ^last
     */
    p->next = (current->next == head) ? current : current->next;
    /* next of c should be p
     * ..->[pp]->[p]->[c]->[n]->..  ==>  ..->[pp]->[c]->[p]->[n]->..
     * except if c was head (now c->next is head), so c is must be last
     * [c]->[n]->..->[p]->NULL  ==>  [n]->..->[p]->[c]->NULL
     *  ^head         ^last           ^head         ^last
     */
    current->next = (current->next == head) ? NULL : p;

    tile();
    update_current(current);
}

/* cyclic focus the next window
 * if the window is the last on stack, focus head
 */
void next_win() {
    if (!current || !head->next) return;
<<<<<<< HEAD
    update_current((prevfocus = current)->next ? current->next : head);
    if (mode == MONOCLE) xcb_map_window(dis, current->win);
=======
    current = (prevfocus = current)->next ? current->next : head;
    if (mode == MONOCLE) XMapWindow(dis, current->win);
    update_current(current);
>>>>>>> be52dcff
}

/* cyclic focus the previous window
 * if the window is the head, focus the last stack window
 */
void prev_win() {
    if (!current || !head->next) return;
    if (head == (prevfocus = current)) while (current->next) current=current->next;
    else for (client *t=head; t; t=t->next) if (t->next == current) { current = t; break; }
    if (mode == MONOCLE) xcb_map_window(dis, current->win);
    update_current(current);
}

/* property notify is called when one of the window's properties
 * is changed, such as an urgent hint is received
 */
void propertynotify(xcb_generic_event_t *e) {
    xcb_property_notify_event_t *ev = (xcb_property_notify_event_t*)e;
    xcb_icccm_wm_hints_t wmh;
    client *c;

    DEBUG("xcb: property notify");
    c = wintoclient(ev->window);
    if (!c || ev->atom != XCB_ICCCM_WM_ALL_HINTS) return;
    DEBUG("xcb: got hint!");
    if (xcb_icccm_get_wm_hints_reply(dis, xcb_icccm_get_wm_hints(dis, ev->window), &wmh, NULL)) /* TODO: error handling */
        c->isurgent = (wmh.flags & XCB_ICCCM_WM_HINT_X_URGENCY);
    desktopinfo();
}

/* to quit just stop receiving events
 * run() is stopped and control is back to main()
 */
void quit(const Arg *arg) {
    retval = arg->i;
    running = false;
}

/* remove the specified client
 * the previous client must point to the next client of the given
 * the removing client can be on any desktop, so we must return
 * back the current focused desktop
 *
 * keep in mind that the current set and the current update may
 * differ. current pointer changes in every select_desktop()
 * invocation.
 */
void removeclient(client *c) {
    client **p = NULL;
    int nd = 0, cd = current_desktop;
    for (bool found = false; nd<DESKTOPS && !found; nd++)
        for (select_desktop(nd), p = &head; *p && !(found = *p == c); p = &(*p)->next);
    *p = c->next;
    current = (prevfocus && prevfocus != c) ? prevfocus : (*p) ? (prevfocus = *p) : (prevfocus = head);
    select_desktop(cd);
    tile();
    if (mode == MONOCLE && cd == --nd && current) xcb_map_window(dis, current->win);
    update_current(current);
    free(c);
}

/* resize the master window - check for boundary size limits
 * the size of a window can't be less than MINWSZ
 */
void resize_master(const Arg *arg) {
    int msz = master_size + arg->i;
    if ((mode == BSTACK ? wh : ww) - msz <= MINWSZ || msz <= MINWSZ) return;
    master_size = msz;
    tile();
}

/* resize the first stack window - no boundary checks */
void resize_stack(const Arg *arg) {
    growth += arg->i;
    tile();
}

/* jump and focus the 'current + n' desktop */
void rotate_desktop(const Arg *arg) {
    change_desktop(&(Arg){.i = (current_desktop + DESKTOPS + arg->i) % DESKTOPS});
}

/* main event loop - on receival of an event call the appropriate event handler */
void run(void) {
    xcb_generic_event_t *ev;
    while(running) {
        xcb_flush(dis);
        if (xcb_connection_has_error(dis)) die("error: X11 connection got interrupted\n");
        if ((ev = xcb_wait_for_event(dis))) {
            if (events[ev->response_type & ~0x80]) events[ev->response_type & ~0x80](ev);
            else { DEBUGP("xcb: unimplented event: %d\n", ev->response_type & ~0x80); }
            free(ev);
        }
    }
}

/* save specified desktop's properties */
void save_desktop(int i) {
    if (i < 0 || i >= DESKTOPS) return;
    desktops[i].master_size = master_size;
    desktops[i].mode        = mode;
    desktops[i].growth      = growth;
    desktops[i].head        = head;
    desktops[i].current     = current;
    desktops[i].showpanel   = showpanel;
    desktops[i].prevfocus   = prevfocus;
}

/* set the specified desktop's properties */
void select_desktop(int i) {
    if (i < 0 || i >= DESKTOPS) return;
    save_desktop(current_desktop);
    master_size     = desktops[i].master_size;
    mode            = desktops[i].mode;
    growth          = desktops[i].growth;
    head            = desktops[i].head;
    current         = desktops[i].current;
    showpanel       = desktops[i].showpanel;
    prevfocus       = desktops[i].prevfocus;
    current_desktop = i;
}

/* set or unset fullscreen state of client */
void setfullscreen(client *c, bool fullscrn) {
    DEBUGP("xcb: set fullscreen: %d\n", fullscrn);
    long data[] = { fullscrn ? netatoms[NET_FULLSCREEN] : XCB_NONE };
    if (fullscrn != c->isfullscrn) xcb_change_property(dis, XCB_PROP_MODE_REPLACE, c->win, netatoms[NET_WM_STATE], XCB_ATOM_ATOM, 32, fullscrn, data);
    if ((c->isfullscrn = fullscrn)) xcb_move_resize(dis, c->win, 0, 0, ww, wh + PANEL_HEIGHT);
}

/* get numlock modifier using xcb */
int setup_keyboard(void)
{
    xcb_get_modifier_mapping_reply_t *reply;
    xcb_keycode_t                    *modmap;
    xcb_keycode_t                    *numlock;

    reply   = xcb_get_modifier_mapping_reply(dis, xcb_get_modifier_mapping_unchecked(dis), NULL); /* TODO: error checking */
    if (!reply) return -1;

    modmap = xcb_get_modifier_mapping_keycodes(reply);
    if (!modmap) return -1;

    numlock = xcb_get_keycodes(XK_Num_Lock);
    for (unsigned int i=0; i<8; i++)
       for (unsigned int j=0; j<reply->keycodes_per_modifier; j++) {
           xcb_keycode_t keycode = modmap[i * reply->keycodes_per_modifier + j];
           if (keycode == XCB_NO_SYMBOL) continue;
           for (unsigned int n=0; numlock[n] != XCB_NO_SYMBOL; n++)
               if (numlock[n] == keycode) {
                   DEBUGP("xcb: found num-lock %d\n", 1 << i);
                   numlockmask = 1 << i;
                   break;
               }
       }

    return 0;
}

/* set initial values
 * root window - screen height/width - atoms - xerror handler
 * set masks for reporting events handled by the wm
 * and propagate the suported net atoms
 */
int setup(int default_screen) {
    sigchld();
    screen = xcb_screen_of_display(dis, default_screen);
    if (!screen) die("error: cannot aquire screen\n");

    ww = screen->width_in_pixels;
    wh = screen->height_in_pixels - (SHOW_PANEL ? PANEL_HEIGHT : 0);
    master_size = ((mode == BSTACK) ? wh : ww) * MASTER_SIZE;
    for (unsigned int i=0; i<DESKTOPS; i++) save_desktop(i);

    win_focus   = getcolor(FOCUS);
    win_unfocus = getcolor(UNFOCUS);

    /* setup keyboard */
    if (setup_keyboard() == -1)
        die("error: failed to setup keyboard\n");

    /* set up atoms for dialog/notification windows */
    xcb_get_atoms(WM_ATOM_NAME, wmatoms, WM_COUNT);
    xcb_get_atoms(NET_ATOM_NAME, netatoms, NET_COUNT);

    /* check if another wm is running */
    if (xcb_checkotherwm())
        die("error: other wm is running\n");

    xcb_change_property(dis, XCB_PROP_MODE_REPLACE, screen->root, netatoms[NET_SUPPORTED], XCB_ATOM_ATOM, 32, NET_COUNT, netatoms);
    grabkeys();

    /* set events */
    for (unsigned int i=0; i<XCB_NO_OPERATION; i++) events[i] = NULL;
    events[XCB_BUTTON_PRESS]        = buttonpress;
    events[XCB_CLIENT_MESSAGE]      = clientmessage;
    events[XCB_CONFIGURE_REQUEST]   = configurerequest;
    events[XCB_DESTROY_NOTIFY]      = destroynotify;
    events[XCB_ENTER_NOTIFY]        = enternotify;
    events[XCB_KEY_PRESS]           = keypress;
    events[XCB_MAP_REQUEST]         = maprequest;
    events[XCB_PROPERTY_NOTIFY]     = propertynotify;
    events[XCB_UNMAP_NOTIFY]        = unmapnotify;

    change_desktop(&(Arg){.i = DEFAULT_DESKTOP});
    return 0;
}

void sigchld() {
    if (signal(SIGCHLD, sigchld) == SIG_ERR)
        die("error: can't install SIGCHLD handler\n");
    while(0 < waitpid(-1, NULL, WNOHANG));
}

/* execute a command */
void spawn(const Arg *arg) {
<<<<<<< HEAD
    if (fork() == 0) {
        if (dis) close(screen->root);
        setsid();
        execvp((char*)arg->com[0], (char**)arg->com);
        fprintf(stderr, "error: execvp %s", (char *)arg->com[0]);
        perror(" failed"); /* also prints the err msg */
        exit(EXIT_SUCCESS);
    }
=======
    if (fork()) return;
    if (dis) close(ConnectionNumber(dis));
    setsid();
    execvp((char*)arg->com[0], (char**)arg->com);
    fprintf(stderr, "error: execvp %s", (char *)arg->com[0]);
    perror(" failed"); /* also prints the err msg */
    exit(EXIT_SUCCESS);
>>>>>>> be52dcff
}

/* arrange windows in normal or bottom stack tile */
void stack(int hh, int cy) {
    client *c;
    int n = 0, d = 0, z = (mode == BSTACK ? ww : hh), cx = 0, cw = 0, ch = 0;

    /* count stack windows - start from head->next */
    for (n=0, c=head->next; c; c=c->next) if (!c->isfullscrn && !c->isfloating && !c->istransient) ++n;

    /* grab the first non-floating, non-fullscreen window and place it on master
     * if it's a stack window, remove it from the stack count (--n)
     */
    for (c=head; c && (c->isfullscrn || c->isfloating || c->istransient); c=c->next, --n);

    /* if there is only one window, it should cover the available screen space
     * if there is only one stack window (n == 1) then we don't care about growth
     * if more than one stack windows (n > 1) on screen then adjustments may be needed
     *   - d is the num of pixels than remain on the bottom of the screen plus the growth
     *   - z is the clients' height/width
     *
     *      ----------  -.    --------------------.
     *      |   |----| --|--> growth               `}--> first client will get (z+d) height/width
     *      |   |    |   |                          |
     *      |   |----|   }--> screen height - hh  --'
     *      |   |    | }-|--> client height - z       :: 2 stack clients on tile mode ..looks like a spaceship
     *      ----------  -'                            :: piece of aart by c00kiemon5ter o.O om nom nom nom nom
     *
     *     what we do is, remove the growth from the screen height  : (z - growth)
     *     and then divide that space with the windows on the stack : (z - growth)/n
     *     so all windows have equal height/width (z)
     *     growth is left out and will later be added to the first's client height/width
     *     before that, there will be cases when the num of windows is not perfectly
     *     divided with then available screen height/width (ie 100px scr. height, and 3 windows)
     *     so we get that remaining space and merge growth to it (d): (z - growth) % n + growth
     *     finally we know each client's height, and how many pixels should be added to
     *     the first stack window so that it satisfies growth, and doesn't create gaps
     *     on the bottom of the screen.
     */
    if (c && n < 1) {
        xcb_move_resize(dis, c->win, cx, cy, ww - 2*BORDER_WIDTH, hh - 2*BORDER_WIDTH);
        return;
    } else if (c && n > 1) { d = (z - growth) % n + growth; z = (z - growth) / n; }

    /* tile the first non-floating, non-fullscreen window to cover the master area */
    if (c) (mode == BSTACK) ? xcb_move_resize(dis, c->win, cx, cy, ww - 2*BORDER_WIDTH, master_size - BORDER_WIDTH)
                            : xcb_move_resize(dis, c->win, cx, cy, master_size - BORDER_WIDTH, hh - 2*BORDER_WIDTH);

    /* tile the next non-floating, non-fullscreen stack window with growth/d */
    if (c) for (c=c->next; c && (c->isfullscrn || c->isfloating || c->istransient); c=c->next);
    if (c) (mode == BSTACK) ? xcb_move_resize(dis, c->win, cx, (cy += master_size),
                              (cw =  z - BORDER_WIDTH)  - BORDER_WIDTH + d,
                              (ch = hh - BORDER_WIDTH*2 - master_size))
                            : xcb_move_resize(dis, c->win, (cx += master_size), cy,
                              (cw = ww - BORDER_WIDTH*2 - master_size),
                              (ch =  z - BORDER_WIDTH)  - BORDER_WIDTH + d);

    /* tile the rest of the non-floating, non-fullscreen stack windows */
    if (c) for (mode==BSTACK?(cx+=cw+d):(cy+=ch+d), c=c->next; c; c=c->next)
        if (!c->isfullscrn && !c->isfloating && !c->istransient) {
            xcb_move_resize(dis, c->win, cx, cy, cw, ch);
            (mode == BSTACK) ? (cx+=z) : (cy+=z);
        }
}

/* swap master window with current or
 * if current is head swap with next
 * if current is not head, then head
 * is behind us, so move_up until we
 * are the head
 */
void swap_master() {
    if (!current || !head->next || mode == MONOCLE) return;
    if (current == head) move_down();
    else while (current != head) move_up();
    update_current(head);
    tile();
}

/* switch the tiling mode and reset all floating windows */
void switch_mode(const Arg *arg) {
    if (mode == arg->i) for (client *c=head; c; c=c->next) c->isfloating = False;
    if (mode == MONOCLE) for (client *c=head; c; c=c->next) xcb_map_window(dis, c->win);
    mode = arg->i;
    master_size = (mode == BSTACK ? wh : ww) * MASTER_SIZE;
    tile();
    update_current(current);
    desktopinfo();
}

/* tile all windows of current desktop - call the handler tiling function */
void tile(void) {
    if (!head) return; /* nothing to arange */
    layout[head->next ? mode : MONOCLE](wh + (showpanel ? 0 : PANEL_HEIGHT),
                                (TOP_PANEL && showpanel ? PANEL_HEIGHT : 0));
}

/* toggle visibility state of the panel */
void togglepanel() {
    showpanel = !showpanel;
    tile();
}

/* windows that request to unmap should lose their
 * client, so no invisible windows exist on screen
 */
void unmapnotify(xcb_generic_event_t *e) {
    xcb_unmap_notify_event_t *ev = (xcb_unmap_notify_event_t *)e;
    client *c = wintoclient(ev->window);
    if (c && ev->event != screen->root) removeclient(c);
    desktopinfo();
}

/* update client - set highlighted borders and active window
 * if no client is given update current
 * if current is NULL then delete the active window property
 *
 * a window should have borders in any case except if
 *  - the window is not floating or transient
 *  - the window is fullscreen
 *  - the window is the only window on screen
 *  - the mode is MONOCLE and non of the above applies
 */
void update_current(client *c) {
    if (!c) {
        xcb_delete_property(dis, screen->root, netatoms[NET_ACTIVE]);
        return;
    } else current = c;

    for (c=head; c; c=c->next) {
        xcb_border_width(dis, c->win, (!head->next || c->isfullscrn || (mode == MONOCLE && (!c->isfloating && !c->istransient))) ? 0 : BORDER_WIDTH);
        xcb_change_window_attributes(dis, c->win, XCB_CW_BORDER_PIXEL, (current == c ? &win_focus : &win_unfocus));
        if (CLICK_TO_FOCUS) xcb_grab_button(dis, 1, c->win, XCB_EVENT_MASK_BUTTON_PRESS, XCB_GRAB_MODE_ASYNC, XCB_GRAB_MODE_ASYNC,
           screen->root, XCB_NONE, XCB_BUTTON_INDEX_1, XCB_BUTTON_MASK_ANY);
    }

    xcb_change_property(dis, XCB_PROP_MODE_REPLACE, screen->root, netatoms[NET_ACTIVE], XCB_ATOM_WINDOW, 32, 1, &current->win);
    xcb_set_input_focus(dis, XCB_INPUT_FOCUS_POINTER_ROOT, current->win, XCB_CURRENT_TIME);
    xcb_raise_window(dis, current->win);

    if (CLICK_TO_FOCUS) {
        xcb_ungrab_button(dis, XCB_BUTTON_INDEX_1, current->win, XCB_BUTTON_MASK_ANY);
        grabbuttons(current);
    }
}

/* find to which client the given window belongs to */
client* wintoclient(xcb_window_t w) {
    client *c = NULL;
    int d = 0, cd = current_desktop;
    for (bool found = false; d<DESKTOPS && !found; ++d)
        for (select_desktop(d), c=head; c && !(found = (w == c->win)); c=c->next);
    select_desktop(cd);
    return c;
}

int xerrorstart() {
    die("error: another window manager is already running\n");
    return -1;
}

int main(int argc, char *argv[]) {
    int default_screen;
    if (argc == 2 && strcmp("-v", argv[1]) == 0) {
        fprintf(stdout, "%s-%s\n", WMNAME, VERSION);
        return EXIT_SUCCESS;
    } else if (argc != 1) die("usage: %s [-v]\n", WMNAME);
    if (xcb_connection_has_error((dis = xcb_connect(NULL, &default_screen))))
        die("error: cannot open display\n");
    if (setup(default_screen) != -1) {
      desktopinfo(); /* zero out every desktop on (re)start */
      run();
    }
    cleanup();
    xcb_disconnect(dis);
    return retval;
}

/* vim: set ts=4 sw=4 :*/<|MERGE_RESOLUTION|>--- conflicted
+++ resolved
@@ -191,16 +191,8 @@
 static int retval = 0;
 static int previous_desktop = 0, current_desktop = 0;
 static int mode = DEFAULT_MODE;
-<<<<<<< HEAD
-static int master_size;
-static int wh; /* window area height - screen height minus the border size and panel height */
-static int ww; /* window area width  - screen width minus the border size */
-=======
 static int master_size, growth = 0;
 static int wh, ww; /* window area width/height - screen height minus the panel height */
-static int screen;
-static int (*xerrorxlib)(Display *, XErrorEvent *);
->>>>>>> be52dcff
 static unsigned int win_unfocus, win_focus;
 static unsigned int numlockmask = 0; /* dynamic key lock mask */
 static xcb_connection_t *dis;
@@ -210,21 +202,10 @@
 static xcb_atom_t wmatoms[WM_COUNT], netatoms[NET_COUNT];
 static desktop desktops[DESKTOPS];
 
-<<<<<<< HEAD
 /* events array
  * on receival of a new event, call the appropriate function to handle it
  */
 static void (*events[XCB_NO_OPERATION])(xcb_generic_event_t *e);
-=======
-/* events array - on new event, call the appropriate handling function */
-static void (*events[LASTEvent])(XEvent *e) = {
-    [KeyPress]         = keypress,     [EnterNotify]    = enternotify,
-    [MapRequest]       = maprequest,   [ClientMessage]  = clientmessage,
-    [ButtonPress]      = buttonpress,  [DestroyNotify]  = destroynotify,
-    [UnmapNotify]      = unmapnotify,  [PropertyNotify] = propertynotify,
-    [ConfigureRequest] = configurerequest,
-};
->>>>>>> be52dcff
 
 /* layout array - given the current layout mode, tile the windows
  * h (or hh) is the avaible height that windows have to expand
@@ -423,21 +404,10 @@
  */
 void client_to_desktop(const Arg *arg) {
     if (arg->i == current_desktop || !current) return;
-    xcb_window_t w = current->win;
     int cd = current_desktop;
     client *c = current;
 
-<<<<<<< HEAD
-    bool wfloating = current->isfloating;
-    bool wfullscrn = current->isfullscrn;
-    bool transient = current->istransient;
-
-    xcb_unmap_window(dis, current->win);
-    removeclient(current);
-
-=======
     /* add the window to the new desktop keeping the client's properties */
->>>>>>> be52dcff
     select_desktop(arg->i);
     current = addwindow(c->win);
     current->isfloating  = c->isfloating;
@@ -446,7 +416,7 @@
 
     /* remove the window and client from the current desktop */
     select_desktop(cd);
-    XUnmapWindow(dis, c->win);
+    xcb_unmap_window(dis, c->win);
     removeclient(c);
     tile();
     update_current(current);
@@ -897,14 +867,9 @@
  */
 void next_win() {
     if (!current || !head->next) return;
-<<<<<<< HEAD
-    update_current((prevfocus = current)->next ? current->next : head);
+    current = (prevfocus = current)->next ? current->next : head;
     if (mode == MONOCLE) xcb_map_window(dis, current->win);
-=======
-    current = (prevfocus = current)->next ? current->next : head;
-    if (mode == MONOCLE) XMapWindow(dis, current->win);
     update_current(current);
->>>>>>> be52dcff
 }
 
 /* cyclic focus the previous window
@@ -1121,24 +1086,13 @@
 
 /* execute a command */
 void spawn(const Arg *arg) {
-<<<<<<< HEAD
-    if (fork() == 0) {
-        if (dis) close(screen->root);
-        setsid();
-        execvp((char*)arg->com[0], (char**)arg->com);
-        fprintf(stderr, "error: execvp %s", (char *)arg->com[0]);
-        perror(" failed"); /* also prints the err msg */
-        exit(EXIT_SUCCESS);
-    }
-=======
     if (fork()) return;
-    if (dis) close(ConnectionNumber(dis));
+    if (dis) close(screen->root);
     setsid();
     execvp((char*)arg->com[0], (char**)arg->com);
     fprintf(stderr, "error: execvp %s", (char *)arg->com[0]);
     perror(" failed"); /* also prints the err msg */
     exit(EXIT_SUCCESS);
->>>>>>> be52dcff
 }
 
 /* arrange windows in normal or bottom stack tile */
