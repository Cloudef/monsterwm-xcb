--- conflicted
+++ resolved
@@ -1078,15 +1078,9 @@
 
 void setfullscreen(client *c, bool fullscreen) {
     DEBUGP("xcb: set fullscreen: %d\n", fullscreen);
-<<<<<<< HEAD
-    long data[] = { (c->isfullscreen = fullscreen) ? netatoms[NET_FULLSCREEN] : 0, fullscreen };
-    xcb_change_property(dis, XCB_PROP_MODE_REPLACE, c->win, netatoms[NET_WM_STATE], XCB_ATOM_ATOM, 32, 2, data);
-    if (c->isfullscreen) xcb_move_resize(dis, c->win, 0, 0, CM->ww + BORDER_WIDTH, CM->wh + BORDER_WIDTH + PANEL_HEIGHT);
-=======
     long data[] = { (c->isfullscreen = fullscreen) ? netatoms[NET_FULLSCREEN] : XCB_NONE };
     xcb_change_property(dis, XCB_PROP_MODE_REPLACE, c->win, netatoms[NET_WM_STATE], XCB_ATOM_ATOM, 32, fullscreen, data);
-    if (c->isfullscreen) xcb_move_resize(dis, c->win, 0, 0, ww + BORDER_WIDTH, wh + BORDER_WIDTH + PANEL_HEIGHT);
->>>>>>> 92d061ca
+    if (c->isfullscreen) xcb_move_resize(dis, c->win, 0, 0, CM->ww + BORDER_WIDTH, CM->wh + BORDER_WIDTH + PANEL_HEIGHT);
 }
 
 /* get numlock modifier using xcb */
