--- conflicted
+++ resolved
@@ -1594,16 +1594,8 @@
     else for(c=CM->head; c; c=c->next) if (c->istransient || c->isfloating) { xcb_raise_window(dis, c->win); r = true; }
     if (!r) xcb_raise_window(dis, CM->current->win);
 
-<<<<<<< HEAD
-    if (CLICK_TO_FOCUS) {
-        xcb_ungrab_button(dis, XCB_BUTTON_INDEX_1, CM->current->win, XCB_BUTTON_MASK_ANY);
-        grabbuttons(CM->current);
-    }
-
+    if (CLICK_TO_FOCUS) grabbuttons(CM->current);
     drawbar(true);
-=======
-    if (CLICK_TO_FOCUS) grabbuttons(CM->current);
->>>>>>> 6c699347
 }
 
 /* find to which client the given window belongs to */
