/* see license for copyright and license */

#include <stdlib.h>
#include <stdio.h>
#include <stdarg.h>
#include <stdbool.h>
#include <unistd.h>
#include <string.h>
#include <signal.h>
#include <sys/wait.h>
#include <X11/keysym.h>
#include <xcb/xcb.h>
#include <xcb/xcb_atom.h>
#include <xcb/xcb_icccm.h>
#include <xcb/xcb_keysyms.h>
#if XINERAMA
#  include <xcb/xinerama.h>
#endif

#include <cairo/cairo.h>
#ifndef CAIRO_HAS_XCB_SURFACE
#  error Cairo was not compiled with XCB support
#endif
#include <cairo/cairo-xcb.h>

/* TODO: Reduce SLOC */

/* set this to 1 to enable debug prints */
#if 1
#  define DEBUG(x)      puts(x);
#  define DEBUGP(x,...) printf(x, ##__VA_ARGS__);
#else
#  define DEBUG(x)      ;
#  define DEBUGP(x,...) ;
#endif

/* upstream compatility */
#define True  true
#define False false
#define Mod1Mask     XCB_MOD_MASK_1
#define Mod4Mask     XCB_MOD_MASK_4
#define ShiftMask    XCB_MOD_MASK_SHIFT
#define ControlMask  XCB_MOD_MASK_CONTROL
#define Button1      XCB_BUTTON_INDEX_1
#define Button2      XCB_BUTTON_INDEX_2
#define Button3      XCB_BUTTON_INDEX_3
#define XCB_MOVE_RESIZE XCB_CONFIG_WINDOW_X | XCB_CONFIG_WINDOW_Y | XCB_CONFIG_WINDOW_WIDTH | XCB_CONFIG_WINDOW_HEIGHT
#define XCB_MOVE        XCB_CONFIG_WINDOW_X | XCB_CONFIG_WINDOW_Y
#define XCB_RESIZE      XCB_CONFIG_WINDOW_WIDTH | XCB_CONFIG_WINDOW_HEIGHT

static char *WM_ATOM_NAME[]   = { "WM_PROTOCOLS", "WM_DELETE_WINDOW" };
static char *NET_ATOM_NAME[]  = { "_NET_SUPPORTED", "_NET_WM_STATE_FULLSCREEN", "_NET_WM_STATE", "_NET_ACTIVE_WINDOW" };

#define LENGTH(x) (sizeof(x)/sizeof(*x))
#define CLEANMASK(mask) (mask & ~(numlockmask | XCB_MOD_MASK_LOCK))
#define BUTTONMASK      XCB_EVENT_MASK_BUTTON_PRESS|XCB_EVENT_MASK_BUTTON_RELEASE

/* mouse motion actions */
enum { RESIZE, MOVE };
/* tiling layout modes */
enum { TILE, MONOCLE, BSTACK, GRID, MODES };
/* wm and net atoms selected through wmatoms and netatoms arrays */
enum { WM_PROTOCOLS, WM_DELETE_WINDOW, WM_COUNT };
enum { NET_SUPPORTED, NET_FULLSCREEN, NET_WM_STATE, NET_ACTIVE, NET_COUNT };

/* argument structure to be passed to function by config.h
 * com  - a command to run
 * i    - an integer to indicate different states
 */
typedef union {
    const char** com;
    const int i;
} Arg;

/* a key struct represents a combination of
 * mod      - a modifier mask
 * keysym   - and the key pressed
 * func     - the function to be triggered because of the above combo
 * arg      - the argument to the function
 */
typedef struct {
    unsigned int mod;
    xcb_keysym_t keysym;
    void (*func)(const Arg *);
    const Arg arg;
} key;

/* a button struct represents a combination of
 * mask     - a modifier mask
 * button   - and the mouse button pressed
 * func     - the function to be triggered because of the above combo
 * arg      - the argument to the function
 */
typedef struct {
    unsigned int mask;
    xcb_button_t button;
    void (*func)(const Arg *);
    const Arg arg;
} Button;

/* a client is a wrapper to a window that additionally
 * holds some properties for that window
 *
 * next        - the client after this one, or NULL if the current is the only or last client
 * isurgent    - the window received an urgent hint
 * istransient - the window is transient
 * isfullscrn  - the window is fullscreen
 * isfloating  - the window is floating
 * win         - the window
 *
 * istransient is separate from isfloating as floating window can be reset
 * to their tiling positions, while the transients will always be floating
 */
typedef struct client {
    struct client *next;
    int monitor;
    bool isurgent, istransient, isfullscrn, isfloating;
    xcb_window_t win;
    char name[255];
} client;

/* properties of each desktop
 * master_size  - the size of the master window
 * mode         - the desktop's tiling layout mode
 * growth       - growth factor of the first stack window
 * head         - the start of the client list
 * current      - the currently highlighted window
 * prevfocus    - the client that previously had focus
 * showpanel    - the visibility status of the panel
 */
typedef struct {
    int master_size, mode, growth;
    client *head, *current, *prevfocus;
    bool showpanel;
} desktop;

/* properties of each monitor */
typedef struct {
    bool showpanel;
    int current_desktop;
    int previous_desktop;
    int growth;
    int mode;
    int master_size;
    int wh, ww, wx, wy;
    client *head, *prevfocus, *current;
    desktop *desktops;

    /* bar */
    xcb_window_t     bar_win;
    xcb_pixmap_t     bar_pixmap;
    xcb_gcontext_t   bar_gc;
    cairo_surface_t  *bar_cr_s;
    cairo_t          *bar_cr;
} monitor;

/* define behavior of certain applications
 * configured in config.h
 * class    - the class or name of the instance
 * desktop  - what desktop it should be spawned at
 * follow   - whether to change desktop focus to the specified desktop
 */
typedef struct {
    const char *class;
    const int desktop;
    const bool follow;
    const bool floating;
} AppRule;

/* Functions */
static client* addwindow(xcb_window_t w);
static void buttonpress(xcb_generic_event_t *e);
static void change_monitor(const Arg *arg);
static void change_desktop(const Arg *arg);
static void cleanup(void);
static void client_to_monitor(const Arg *arg);
static void client_to_desktop(const Arg *arg);
static void clientmessage(xcb_generic_event_t *e);
static void configurerequest(xcb_generic_event_t *e);
static void deletewindow(xcb_window_t w);
static void desktopinfo(void);
static void destroynotify(xcb_generic_event_t *e);
static void die(const char* errstr, ...);
static void enternotify(xcb_generic_event_t *e);
static void motionnotify(xcb_generic_event_t *e);
static void focusurgent();
static unsigned int getcolor(char* color);
static void grabbuttons(client *c);
static void grabkeys(void);
static void grid(int h, int y);
static void keypress(xcb_generic_event_t *e);
static void killclient();
static void last_monitor();
static void last_desktop();
static void maprequest(xcb_generic_event_t *e);
static void monocle(int h, int y);
static void move_down();
static void move_up();
static void mousemotion(const Arg *arg);
static void next_win();
static void prev_win();
static void propertynotify(xcb_generic_event_t *e);
static void quit(const Arg *arg);
static void removeclient(client *c);
static void resize_master(const Arg *arg);
static void resize_stack(const Arg *arg);
static void rotate_monitor(const Arg *arg);
static void rotate_desktop(const Arg *arg);
static void run(void);
static void select_monitor(int i);
static void save_desktop(int i);
static void select_desktop(int i);
static void setfullscreen(client *c, bool fullscrn);
static int setup(int default_screen);
static void sigchld();
static void spawn(const Arg *arg);
static void stack(int h, int y);
static void swap_master();
static void switch_mode(const Arg *arg);
static void tile(void);
static void togglepanel();
static void update_current(client *c);
static void unmapnotify(xcb_generic_event_t *e);
static client* wintoclient(xcb_window_t w);
static int areatomonitor(int x, int y);
static void drawbars();
static void drawbar(bool active_monitor);

#include "config.h"

/* variables */
static bool running = true;
static int retval = 0;
static int current_monitor = 0;
static int previous_monitor = 0;
static int MONITORS = 1; /* always at least 1 monitor */
static unsigned int win_unfocus, win_focus;
static unsigned int numlockmask = 0; /* dynamic key lock mask */
static monitor *monitors;
static monitor *CM; /* comes from current_monitor, shortened to CM to avoid code clutter */
static xcb_connection_t *dis;
static xcb_screen_t *screen;
static xcb_atom_t wmatoms[WM_COUNT], netatoms[NET_COUNT];

/* events array
 * on receival of a new event, call the appropriate function to handle it
 */
static void (*events[XCB_NO_OPERATION])(xcb_generic_event_t *e);

<<<<<<< HEAD
/* get xcb screen of display */
static xcb_screen_t *screen_of_display(xcb_connection_t *con, int screen) {
=======
/* layout array - given the current layout mode, tile the windows
 * h (or hh) is the avaible height that windows have to expand
 * y (or cy) is the num of pixels from top to place the windows (y coordinate)
 */
static void (*layout[MODES])(int h, int y) = {
    [TILE]   = stack, [MONOCLE] = monocle,
    [BSTACK] = stack, [GRID]    = grid,
};

/* get screen of display */
static xcb_screen_t *xcb_screen_of_display(xcb_connection_t *con, int screen) {
>>>>>>> a00cecbf
    xcb_screen_iterator_t iter;
    iter = xcb_setup_roots_iterator(xcb_get_setup(con));
    for (; iter.rem; --screen, xcb_screen_next(&iter)) if (screen == 0) return iter.data;
    return NULL;
}

/* wrapper to get root visual type from xcb screen */
xcb_visualtype_t *xcb_get_root_visual_type(xcb_screen_t *s) {
    xcb_visualtype_t       *visual_type = NULL;
    xcb_depth_iterator_t   depth_iter;

    depth_iter = xcb_screen_allowed_depths_iterator(s);
    for(;depth_iter.rem;xcb_depth_next(&depth_iter)) {
        xcb_visualtype_iterator_t visual_iter;

        visual_iter = xcb_depth_visuals_iterator(depth_iter.data);
        for(;visual_iter.rem;xcb_visualtype_next(&visual_iter))
            if(s->root_visual == visual_iter.data->visual_id) {
                visual_type = visual_iter.data;
                break;
            }
    }

    return visual_type;
}

/* wrapper to move and resize window */
static inline void xcb_move_resize(xcb_connection_t *con, xcb_window_t win, int x, int y, int w, int h) {
    unsigned int pos[4] = { x, y, w, h };
    xcb_configure_window(con, win, XCB_MOVE_RESIZE, pos);
}

/* wrapper to move window */
static inline void xcb_move(xcb_connection_t *con, xcb_window_t win, int x, int y) {
    unsigned int pos[2] = { x, y };
    xcb_configure_window(con, win, XCB_MOVE, pos);
}

/* wrapper to resize window */
static inline void xcb_resize(xcb_connection_t *con, xcb_window_t win, int w, int h) {
    unsigned int pos[2] = { w, h };
    xcb_configure_window(con, win, XCB_RESIZE, pos);
}

/* wrapper to raise window */
static inline void xcb_raise_window(xcb_connection_t *con, xcb_window_t win) {
    unsigned int arg[1] = { XCB_STACK_MODE_ABOVE };
    xcb_configure_window(con, win, XCB_CONFIG_WINDOW_STACK_MODE, arg);
}

/* wrapper to set xcb border width */
static inline void xcb_border_width(xcb_connection_t *con, xcb_window_t win, int w) {
    unsigned int arg[1] = { w };
    xcb_configure_window(con, win, XCB_CONFIG_WINDOW_BORDER_WIDTH, arg);
}

/* wrapper to change single gc using xcb */
static inline void xcb_change_gc_single(xcb_connection_t *conn, xcb_gcontext_t gc, uint32_t mask, uint32_t value) {
        xcb_change_gc(conn, gc, mask, &value);
}

/* wrapper to get xcb keysymbol from keycode */
static xcb_keysym_t xcb_get_keysym(xcb_keycode_t keycode) {
    xcb_key_symbols_t *keysyms;
    xcb_keysym_t       keysym;

    if (!(keysyms = xcb_key_symbols_alloc(dis))) return 0;
    keysym = xcb_key_symbols_get_keysym(keysyms, keycode, 0);
    xcb_key_symbols_free(keysyms);

    return keysym;
}

/* wrapper to get xcb keycodes from keysymbol */
static xcb_keycode_t* xcb_get_keycodes(xcb_keysym_t keysym) {
    xcb_key_symbols_t *keysyms;
    xcb_keycode_t     *keycode;

    if (!(keysyms = xcb_key_symbols_alloc(dis))) return NULL;
    keycode = xcb_key_symbols_get_keycode(keysyms, keysym);
    xcb_key_symbols_free(keysyms);

    return keycode;
}

/* retieve RGB color from hex (think of html) */
static unsigned int xcb_get_colorpixel(char *hex) {
    char strgroups[3][3]  = {{hex[1], hex[2], '\0'}, {hex[3], hex[4], '\0'}, {hex[5], hex[6], '\0'}};
    unsigned int rgb16[3] = {(strtol(strgroups[0], NULL, 16)), (strtol(strgroups[1], NULL, 16)), (strtol(strgroups[2], NULL, 16))};
    return (rgb16[0] << 16) + (rgb16[1] << 8) + rgb16[2];
}

/* wrapper to get atoms using xcb */
static void xcb_get_atoms(char **names, xcb_atom_t *atoms, unsigned int count) {
    xcb_intern_atom_cookie_t cookies[count];
    xcb_intern_atom_reply_t  *reply;

    for (unsigned int i = 0; i < count; i++) cookies[i] = xcb_intern_atom(dis, 0, strlen(names[i]), names[i]);
    for (unsigned int i = 0; i < count; i++) {
        reply = xcb_intern_atom_reply(dis, cookies[i], NULL); /* TODO: Handle error */
        if (reply) {
            DEBUGP("%s : %d\n", names[i], reply->atom);
            atoms[i] = reply->atom; free(reply);
        } else puts("WARN: monsterwm failed to register %s atom.\nThings might not work right.");
    }
}

/* wrapper to window get attributes using xcb */
static void xcb_get_attributes(xcb_window_t *windows, xcb_get_window_attributes_reply_t **reply, unsigned int count) {
    xcb_get_window_attributes_cookie_t cookies[count];
    for (unsigned int i = 0; i < count; i++) cookies[i] = xcb_get_window_attributes(dis, windows[i]);
    for (unsigned int i = 0; i < count; i++) reply[i]   = xcb_get_window_attributes_reply(dis, cookies[i], NULL); /* TODO: Handle error */
}

/* check if other wm exists */
static int xcb_checkotherwm(void) {
    xcb_generic_error_t *error;
    unsigned int values[1] = {XCB_EVENT_MASK_SUBSTRUCTURE_REDIRECT|XCB_EVENT_MASK_SUBSTRUCTURE_NOTIFY|XCB_EVENT_MASK_PROPERTY_CHANGE|
                              XCB_EVENT_MASK_BUTTON_PRESS|(FOLLOW_MONITOR?XCB_EVENT_MASK_POINTER_MOTION:0)};

    error = xcb_request_check(dis, xcb_change_window_attributes_checked(dis, screen->root, XCB_CW_EVENT_MASK, values));
    xcb_flush(dis);
    if (error) return 1;
    return 0;
}

int areatomonitor(int x, int y) {
    for (int m=0; m<MONITORS; m++)
        if (monitors[m].wx < x && (monitors[m].wx + monitors[m].ww) > x &&
            monitors[m].wy < y && (monitors[m].wy + monitors[m].wh) > y) return m;
    return current_monitor;
}

/* create a new client and add the new window
 * window should notify of property change events
 */
client* addwindow(xcb_window_t w) {
    client *c, *t;
    if (!(c = (client *)calloc(1, sizeof(client))))
        die("error: could not calloc() %u bytes\n", sizeof(client));

    c->monitor = current_monitor;
    if (!CM->head) CM->head = c;
    else if (ATTACH_ASIDE) {
        for(t=CM->head; t->next; t=t->next); /* get the last client */
        t->next = c;
    } else {
        c->next = (t = CM->head);
        CM->head = c;
    }

    unsigned int values[1] = { XCB_EVENT_MASK_PROPERTY_CHANGE|(FOLLOW_MOUSE?XCB_EVENT_MASK_ENTER_WINDOW:0) };
    xcb_change_window_attributes_checked(dis, (c->win = w), XCB_CW_EVENT_MASK, values);
    return c;
}

/* on the press of a button check to see if there's a binded function to call */
void buttonpress(xcb_generic_event_t *e) {
    xcb_button_press_event_t *ev = (xcb_button_press_event_t*)e;
    DEBUGP("xcb: button press: %d state: %d\n", ev->detail, ev->state);

    client *c = wintoclient(ev->event);
    if (!c) return;
    if (CLICK_TO_FOCUS && CM->current != c && ev->detail == XCB_BUTTON_INDEX_1) update_current(c);

    for (unsigned int i=0; i<LENGTH(buttons); i++)
        if (buttons[i].func && buttons[i].button == ev->detail &&
            CLEANMASK(buttons[i].mask) == CLEANMASK(ev->state)) {
            update_current(c);
            buttons[i].func(&(buttons[i].arg));
        }
}

void change_monitor(const Arg *arg) {
    if (arg->i == current_monitor) return;
    previous_monitor = current_monitor;
    select_monitor(arg->i);
    update_current(CM->current);
    desktopinfo();
}

/* focus another desktop
 * to avoid flickering
 * first map the new windows
 * if the layout mode is fullscreen map only one window
 * then unmap previous windows
 */
void change_desktop(const Arg *arg) {
    if (arg->i == CM->current_desktop) return;
    CM->previous_desktop = CM->current_desktop;
    select_desktop(arg->i);
    tile();
    if (CM->mode == MONOCLE && CM->current) xcb_map_window(dis, CM->current->win);
    else for (client *c=CM->head; c; c=c->next) xcb_map_window(dis, c->win);
    update_current(CM->current);
    select_desktop(CM->previous_desktop);
    for (client *c=CM->head; c; c=c->next) xcb_unmap_window(dis, c->win);
    select_desktop(arg->i);
    desktopinfo();
}

/* remove all windows in all desktops by sending a delete message */
void cleanup(void) {
    xcb_query_tree_reply_t  *reply;
    unsigned int nchildren;

    for (int m=0; m<MONITORS; m++) {
        cairo_destroy(monitors[m].bar_cr);
        free(monitors[m].desktops);
    }
    free(monitors);

    xcb_ungrab_key(dis, XCB_GRAB_ANY, screen->root, XCB_MOD_MASK_ANY);
    reply = xcb_query_tree_reply(dis, xcb_query_tree(dis, screen->root), NULL); /* TODO: error handling */
    if (reply) {
        nchildren = reply[0].children_len;
        for (unsigned int i = 0; i<nchildren; i++) deletewindow(reply[i].parent);
        free(reply);
    }
    xcb_set_input_focus(dis, XCB_NONE, XCB_INPUT_FOCUS_POINTER_ROOT, XCB_CURRENT_TIME);
}

/* move a client to another monitor
 * store the client's window
 * remove the client
 * add the window to the new monitor
 * if defined change focus to the new monitor
 *
 * keep in mind that current pointer might
 * change with each select_monitor() invocation
 */
void client_to_monitor(const Arg *arg) {
    if (CM->current && arg->i < MONITORS && CM->current->monitor == arg->i) return;
    xcb_window_t w = CM->current->win;
    int OLDM = current_monitor;

    bool wfloating = CM->current->isfloating;
    bool wfullscrn = CM->current->isfullscrn;
    bool transient = CM->current->istransient;

    xcb_unmap_window(dis, CM->current->win);
    removeclient(CM->current);

    select_monitor(arg->i);
    CM->current = addwindow(w);
    CM->current->isfloating = wfloating;
    CM->current->isfullscrn = wfullscrn;
    CM->current->istransient = transient;

    tile();
    xcb_map_window(dis, CM->current->win);
    select_monitor(OLDM);
    tile();
    update_current(CM->current);

    if (FOLLOW_WINDOW) change_monitor(arg);
    desktopinfo();
}

/* move a client to another desktop
 * store the client's window
 * remove the client
 * add the window to the new desktop
 * if defined change focus to the new desktop
 *
 * keep in mind that current pointer might
 * change with each select_desktop() invocation
 */
void client_to_desktop(const Arg *arg) {
    if (arg->i == CM->current_desktop || !CM->current) return;
    xcb_window_t w = CM->current->win;
    int cd = CM->current_desktop;

    bool wfloating = CM->current->isfloating;
    bool wfullscrn = CM->current->isfullscrn;
    bool transient = CM->current->istransient;

    xcb_unmap_window(dis, CM->current->win);
    removeclient(CM->current);

    select_desktop(arg->i);
    CM->current = addwindow(w);
    CM->current->isfloating = wfloating;
    CM->current->isfullscrn = wfullscrn;
    CM->current->istransient = transient;

    select_desktop(cd);
    tile();
    update_current(CM->current);

    if (FOLLOW_WINDOW) change_desktop(arg);
    desktopinfo();
}

/* check if window requested fullscreen or activation
 * To change the state of a mapped window, a client MUST
 * send a _NET_WM_STATE client message to the root window
 * message_type must be _NET_WM_STATE
 *   data.l[0] is the action to be taken
 *   data.l[1] is the property to alter three actions:
 *     remove/unset _NET_WM_STATE_REMOVE=0
 *     add/set _NET_WM_STATE_ADD=1,
 *     toggle _NET_WM_STATE_TOGGLE=2
 */
void clientmessage(xcb_generic_event_t *e) {
    xcb_client_message_event_t *ev = (xcb_client_message_event_t*)e;
    client *c = wintoclient(ev->window);
    if (ev->format != 32) return;
    DEBUGP("xcb: client message: %d, %d, %d\n", ev->data.data32[0], ev->data.data32[1], ev->data.data32[2]);
    if (c && ev->type == netatoms[NET_WM_STATE] && ((xcb_atom_t)ev->data.data32[1]
        == netatoms[NET_FULLSCREEN] || (xcb_atom_t)ev->data.data32[2] == netatoms[NET_FULLSCREEN]))
        setfullscreen(c, (ev->data.data32[0] == 1 || (ev->data.data32[0] == 2 && !c->isfullscrn)));
    else if (c && ev->type == netatoms[NET_ACTIVE]) CM->current = c;
    tile();
    update_current(CM->current);
}

/* a configure request means that the window requested changes in its geometry
 * state. if the window is fullscreen discard and fill the screen, else set the
 * appropriate values as requested, and tile the window again so that it fills
 * the gaps that otherwise could have been created
 */
void configurerequest(xcb_generic_event_t *e) {
    xcb_configure_request_event_t *ev = (xcb_configure_request_event_t*)e;
    client *c = wintoclient(ev->window);
    if (c && c->isfullscrn) setfullscreen(c, true);
    else {
        unsigned int v[7];
        unsigned int i = 0;
        if (ev->value_mask & XCB_CONFIG_WINDOW_X)              v[i++] = ev->x;
        if (ev->value_mask & XCB_CONFIG_WINDOW_Y)              v[i++] = ev->y + (CM->showpanel && TOP_PANEL) ? PANEL_HEIGHT : 0;
        if (ev->value_mask & XCB_CONFIG_WINDOW_WIDTH)          v[i++] = (ev->width  < CM->ww - BORDER_WIDTH) ? ev->width  : CM->ww + BORDER_WIDTH;
        if (ev->value_mask & XCB_CONFIG_WINDOW_HEIGHT)         v[i++] = (ev->height < CM->wh - BORDER_WIDTH) ? ev->height : CM->wh + BORDER_WIDTH;
        if (ev->value_mask & XCB_CONFIG_WINDOW_BORDER_WIDTH)   v[i++] = ev->border_width;
        if (ev->value_mask & XCB_CONFIG_WINDOW_SIBLING)        v[i++] = ev->sibling;
        if (ev->value_mask & XCB_CONFIG_WINDOW_STACK_MODE)     v[i++] = ev->stack_mode;
        xcb_configure_window(dis, ev->window, ev->value_mask, v);
    }
    tile();
    update_current(c?c:CM->current);
}

/* send the given event - WM_DELETE_WINDOW for now */
void deletewindow(xcb_window_t w) {
    xcb_client_message_event_t ev;
    ev.response_type = XCB_CLIENT_MESSAGE;
    ev.window = w;
    ev.format = 32;
    ev.sequence = 0;
    ev.type = wmatoms[WM_PROTOCOLS];
    ev.data.data32[0] = wmatoms[WM_DELETE_WINDOW];
    ev.data.data32[1] = XCB_CURRENT_TIME;
    xcb_send_event(dis, 0, w, XCB_EVENT_MASK_NO_EVENT, (char*)&ev);
}

/* output info about the desktops on standard output stream
 *
 * the info is a list of ':' separated values for each desktop
 * desktop to desktop info is separated by ' ' single spaces
 * the info values are
 *   the monitor number/id
 *   whether the monitor is the current focused (1) or not (0)
 *   the desktop number/id
 *   the desktop's client count
 *   the desktop's tiling layout mode/id
 *   whether the desktop is the current focused (1) or not (0)
 *   whether any client in that desktop has received an urgent hint
 *
 * once the info is collected, immediately flush the stream
 */
void desktopinfo(void) {
    bool urgent = false;
    int OLDM = current_monitor, cd, n=0, d=0, m=0;
    for (; m<MONITORS; m++) {
        select_monitor(m); d = 0; cd = CM->current_desktop;
        for (client *c; d<DESKTOPS; d++) {
            for (select_desktop(d), c=CM->head, n=0, urgent=false; c; c=c->next, ++n) if (c->isurgent) urgent = true;
            fprintf(stdout, "%d:%d:%d:%d:%d:%d:%d%c", m, current_monitor == OLDM, d, n, CM->mode, CM->current_desktop == cd, urgent, (m+1==MONITORS && d+1==DESKTOPS)?'\n':' ');
        }
        select_desktop(cd);
        drawbar(m == OLDM);
    }
    fflush(stdout);
    select_monitor(OLDM);
}

/* a destroy notification is received when a window is being closed
 * on receival, remove the appropriate client that held that window
 */
void destroynotify(xcb_generic_event_t *e) {
    DEBUG("xcb: destoroy notify");
    xcb_destroy_notify_event_t *ev = (xcb_destroy_notify_event_t*)e;
    client *c = wintoclient(ev->window);
    if (c) removeclient(c); else { DEBUG("fail destroy"); }
    desktopinfo();
}

/* print a message on standard error stream
 * and exit with failure exit code
 */
void die(const char *errstr, ...) {
    va_list ap;
    va_start(ap, errstr);
    vfprintf(stderr, errstr, ap);
    va_end(ap);
    exit(EXIT_FAILURE);
}

/* when the mouse enters a window's borders
 * the window, if notifying of such events (EnterWindowMask)
 * will notify the wm and will get focus
 */
void enternotify(xcb_generic_event_t *e) {
    xcb_enter_notify_event_t *ev = (xcb_enter_notify_event_t*)e;
    if (!FOLLOW_MOUSE) return;
    DEBUG("xcb: enter notify");
    client *c = wintoclient(ev->event);
    if (c && ev->mode == XCB_NOTIFY_MODE_NORMAL && ev->detail != XCB_NOTIFY_DETAIL_INFERIOR) update_current(c);
}

void motionnotify(xcb_generic_event_t *e) {
    xcb_motion_notify_event_t *ev = (xcb_motion_notify_event_t*)e;
    int area_monitor;
    if (!FOLLOW_MONITOR) return;
    DEBUG("xcb: motion notify");
    if ((area_monitor = areatomonitor(ev->root_x, ev->root_y)) != current_monitor)
        change_monitor(&(Arg){.i = area_monitor});
}

/* find and focus the client which received
 * the urgent hint in the current desktop
 */
void focusurgent() {
    for (int m = 0; m<MONITORS; m++)
        for (client *c=monitors[m].head; c; c=c->next) if (c->isurgent) update_current(c);
}

/* get a pixel with the requested color
 * to fill some window area - borders
 */
unsigned int getcolor(char* color) {
    xcb_colormap_t map = screen->default_colormap;
    xcb_alloc_color_reply_t *c;
    unsigned int r, g, b, rgb, pixel;

    rgb = xcb_get_colorpixel(color);
    r = rgb >> 16; g = rgb >> 8 & 0xFF; b = rgb & 0xFF;
    c = xcb_alloc_color_reply(dis, xcb_alloc_color(dis, map, r * 257, g * 257, b * 257), NULL);
    if (!c)
        die("error: cannot allocate color '%s'\n", c);

    pixel = c->pixel; free(c);
    return pixel;
}

/* set the given client to listen to button events (presses / releases) */
void grabbuttons(client *c) {
    unsigned int modifiers[] = { 0, XCB_MOD_MASK_LOCK, numlockmask, numlockmask|XCB_MOD_MASK_LOCK };
    for (unsigned int b=0; b<LENGTH(buttons); b++)
        for (unsigned int m=0; m<LENGTH(modifiers); m++)
            xcb_grab_button(dis, 1, c->win, XCB_EVENT_MASK_BUTTON_PRESS, XCB_GRAB_MODE_ASYNC, XCB_GRAB_MODE_ASYNC,
                    screen->root, XCB_NONE, buttons[b].button, buttons[b].mask|modifiers[m]);
}

/* the wm should listen to key presses */
void grabkeys(void) {
    xcb_keycode_t *keycode;
    unsigned int modifiers[] = { 0, XCB_MOD_MASK_LOCK, numlockmask, numlockmask|XCB_MOD_MASK_LOCK };
    xcb_ungrab_key(dis, XCB_GRAB_ANY, screen->root, XCB_MOD_MASK_ANY);
    for (unsigned int i=0; i<LENGTH(keys); i++) {
        keycode = xcb_get_keycodes(keys[i].keysym);
        for (unsigned int k=0; keycode[k] != XCB_NO_SYMBOL; k++)
            for (unsigned int m=0; m<LENGTH(modifiers); m++)
                xcb_grab_key(dis, 1, screen->root, keys[i].mod | modifiers[m], keycode[k], XCB_GRAB_MODE_ASYNC, XCB_GRAB_MODE_ASYNC);
    }
}

/* arrange windows in a grid */
void grid(int hh, int cy) {
    int n = 0, cols = 0;
    for (client *c = CM->head; c; c=c->next) if (!c->istransient && !c->isfullscrn && !c->isfloating) ++n;
    for (cols=0; cols <= n/2; cols++) if (cols*cols >= n) break; /* emulate square root */
    if (n == 5) cols = 2;

    int rows = n/cols, cw = (cols ? CM->ww/cols : CM->ww), cn = 0, rn = 0, i = 0;
    for (client *c=CM->head; c; c=c->next, i++) {
        if (c->isfullscrn || c->istransient || c->isfloating) { i--; continue; }
        if (i/rows + 1 > cols - n%cols) rows = n/cols + 1;
        xcb_move_resize(dis, c->win, CM->wx + cn*cw, CM->wy + cy + rn*hh/rows, cw - BORDER_WIDTH, hh/rows - BORDER_WIDTH);
        if (++rn >= rows) { rn = 0; cn++; }
    }
}

/* on the press of a key check to see if there's a binded function to call */
void keypress(xcb_generic_event_t *e) {
    xcb_key_press_event_t *ev       = (xcb_key_press_event_t *)e;
    xcb_keysym_t           keysym   = xcb_get_keysym(ev->detail);

    DEBUGP("xcb: keypress: code: %d mod: %d\n", ev->detail, ev->state);
    for (unsigned int i=0; i<LENGTH(keys); i++)
        if (keysym == keys[i].keysym && CLEANMASK(keys[i].mod) == CLEANMASK(ev->state) && keys[i].func)
                keys[i].func(&keys[i].arg);
}

/* explicitly kill a client - close the highlighted window
 * send a delete message and remove the client
 */
void killclient() {
    if (!CM->current) return;
    deletewindow(CM->current->win);
    removeclient(CM->current);
}

/* focus the previously focused monitor */
void last_monitor() {
    change_monitor(&(Arg){.i = previous_monitor});
}

/* focus the previously focused desktop */
void last_desktop() {
    change_desktop(&(Arg){.i = CM->previous_desktop});
}

/* a map request is received when a window wants to display itself
 * if the window has override_redirect flag set then it should not be handled
 * by the wm. if the window already has a client then there is nothing to do.
 *
 * get the window class and name instance and try to match against an app rule.
 * create a client for the window, that client will always be current.
 * check for transient state, and fullscreen state and the appropriate values.
 * if the desktop in which the window was spawned is the current desktop then
 * display the window, else, if set, focus the new desktop.
 */
void maprequest(xcb_generic_event_t *e) {
    xcb_map_request_event_t            *ev = (xcb_map_request_event_t*)e;
    xcb_window_t                       windows[] = { ev->window }, transient = 0;
    xcb_get_window_attributes_reply_t  *attr[1];
    xcb_icccm_get_wm_class_reply_t     ch;
    xcb_get_geometry_reply_t           *geometry;
    xcb_get_property_reply_t           *prop_reply;
    xcb_icccm_get_text_property_reply_t text_reply;

    DEBUG("xcb: map request");
    xcb_get_attributes(windows, attr, 1);
    if (attr[0]->override_redirect) return;
    if (wintoclient(ev->window))    return;
    DEBUG("xcb: manage");

    bool follow = false, floating = false; char name[255];
    int cd = CM->current_desktop, newdsk = CM->current_desktop;
    if (xcb_icccm_get_wm_class_reply(dis, xcb_icccm_get_wm_class(dis, ev->window), &ch, NULL)) { /* TODO: error handling */
        DEBUGP("class: %s instance: %s\n", ch.class_name, ch.instance_name);
        for (unsigned int i=0; i<LENGTH(rules); i++)
            if (!strcmp(ch.class_name, rules[i].class) || !strcmp(ch.instance_name, rules[i].class)) {
                follow = rules[i].follow;
                newdsk = rules[i].desktop;
                floating = rules[i].floating;
                break;
            }
        xcb_icccm_get_wm_class_reply_wipe(&ch);
    }

    /* might be useful in future */
    geometry = xcb_get_geometry_reply(dis, xcb_get_geometry(dis, ev->window), NULL); /* TODO: error handling */
    if (geometry) {
        DEBUGP("geom: %ux%u+%d+%d\n", geometry->width, geometry->height,
                                      geometry->x,     geometry->y);
        free(geometry);
    }

    if (xcb_icccm_get_wm_name_reply(dis, xcb_icccm_get_wm_name_unchecked(dis, ev->window), &text_reply, NULL)) { /* TODO: error handling */
        strncpy(name, text_reply.name, 254);
        xcb_icccm_get_text_property_reply_wipe(&text_reply);
    } else strncpy(name, "broken", 254);

    select_desktop(newdsk);
    CM->prevfocus = CM->current;
    CM->current   = addwindow(ev->window);
    strcpy(CM->current->name, name);

    xcb_icccm_get_wm_transient_for_reply(dis, xcb_icccm_get_wm_transient_for_unchecked(dis, ev->window), &transient, NULL); /* TODO: error handling */
    CM->current->istransient = transient?true:false;
    CM->current->isfloating  = floating || CM->current->istransient;

    prop_reply  = xcb_get_property_reply(dis, xcb_get_property_unchecked(dis, 0, ev->window, netatoms[NET_WM_STATE], XCB_ATOM_ATOM, 0, 1), NULL); /* TODO: error handling */
    if (prop_reply) {
        if (prop_reply->format == 32) {
            xcb_atom_t *v = xcb_get_property_value(prop_reply);
            for (unsigned int i=0; i<prop_reply->value_len; i++)
                DEBUGP("%d : %d\n", i, v[0]);
            setfullscreen(CM->current, (v[0] == netatoms[NET_FULLSCREEN]));
        }
        free(prop_reply);
    }

    /** information for stdout **/
    DEBUGP("transient: %d\n", CM->current->istransient);
    DEBUGP("floating:  %d\n", CM->current->isfloating);

    select_desktop(cd);
    if (cd == newdsk) {
        tile();
        xcb_map_window(dis, ev->window);
        update_current(CM->current);
        grabbuttons(CM->current);
    } else if (follow) change_desktop(&(Arg){.i = newdsk});
    desktopinfo();
}

/* grab the pointer and get it's current position
 * all pointer movement events will be reported until it's ungrabbed
 * until the mouse button has not been released,
 * grab the interesting events - button press/release and pointer motion
 * and on on pointer movement resize or move the window under the curson.
 * if the received event is a map request or a configure request call the
 * appropriate handler, and stop listening for other events.
 * Ungrab the poitner and event handling is passed back to run() function.
 * Once a window has been moved or resized, it's marked as floating.
 */
void mousemotion(const Arg *arg) {
    if (!CM->current) return;
    xcb_get_geometry_reply_t  *geometry;
    xcb_query_pointer_reply_t *pointer;
    xcb_grab_pointer_reply_t  *grab_reply;
    int mx, my, winx, winy, winw, winh, xw, yh;

    grab_reply = xcb_grab_pointer_reply(dis, xcb_grab_pointer(dis, 0, screen->root, BUTTONMASK|XCB_EVENT_MASK_BUTTON_MOTION|XCB_EVENT_MASK_POINTER_MOTION,
            XCB_GRAB_MODE_ASYNC, XCB_GRAB_MODE_ASYNC, XCB_NONE, XCB_NONE, XCB_CURRENT_TIME), NULL);
    if (!grab_reply || grab_reply->status != XCB_GRAB_STATUS_SUCCESS) return;
    pointer = xcb_query_pointer_reply(dis, xcb_query_pointer(dis, screen->root), 0); if (!pointer) return;
    mx = pointer->root_x; my = pointer->root_y;

    geometry = xcb_get_geometry_reply(dis, xcb_get_geometry(dis, CM->current->win), NULL); /* TODO: error handling */
    if (geometry) {
        winx = geometry->x;     winy = geometry->y;
        winw = geometry->width; winh = geometry->height;
        free(geometry);
    } else return;

<<<<<<< HEAD
    grab_reply = xcb_grab_pointer_reply(dis, xcb_grab_pointer(dis, 0, window, BUTTONMASK|XCB_EVENT_MASK_BUTTON_MOTION|XCB_EVENT_MASK_POINTER_MOTION,
            XCB_GRAB_MODE_ASYNC, XCB_GRAB_MODE_ASYNC, screen->root, XCB_NONE, XCB_CURRENT_TIME), NULL);
    if (!grab_reply) return;
    if (grab_reply->status != XCB_GRAB_STATUS_SUCCESS) return;

    pointer = xcb_query_pointer_reply(dis, xcb_query_pointer(dis, screen->root), 0);
    if (!pointer) return;
    mx = pointer->root_x; my = pointer->root_y;
    xcb_flush(dis);

=======
>>>>>>> a00cecbf
    xcb_generic_event_t *e = NULL;
    xcb_motion_notify_event_t *ev = NULL;
    int area_monitor; bool ungrab = false;
    do {
        if (e) free(e); xcb_flush(dis);
        while(!(e = xcb_wait_for_event(dis))) xcb_flush(dis);
        switch (e->response_type & ~0x80) {
            case XCB_CONFIGURE_REQUEST:
            case XCB_MAP_REQUEST:
                events[e->response_type & ~0x80](e);
                break;
            case XCB_MOTION_NOTIFY:
                ev = (xcb_motion_notify_event_t*)e;
                xw = (arg->i == MOVE ? winx : winw) + ev->root_x - mx;
                yh = (arg->i == MOVE ? winy : winh) + ev->root_y - my;
                if (arg->i == RESIZE) xcb_resize(dis, CM->current->win, xw>MINWSZ?xw:MINWSZ, yh>MINWSZ?yh:MINWSZ);
                else if (arg->i == MOVE) {
                    xcb_move(dis, CM->current->win, xw, yh);
                    if ((area_monitor = areatomonitor(xw, yh)) != current_monitor) {
                        client_to_monitor(&(Arg){.i = area_monitor});
                        change_monitor(&(Arg){.i = area_monitor});
<<<<<<< HEAD
                        update_current(addwindow(window));
                        CM->current->isfloating = true;
=======
>>>>>>> a00cecbf
                    }
                }
                drawbars();
                break;
            case XCB_KEY_PRESS:
            case XCB_KEY_RELEASE:
            case XCB_BUTTON_PRESS:
            case XCB_BUTTON_RELEASE:
                ungrab = true;
                break;
            case XCB_KEY_PRESS:
            case XCB_KEY_RELEASE:
            case XCB_BUTTON_PRESS:
            case XCB_BUTTON_RELEASE:
                ungrab = true;
        }
        CM->current->isfloating = true;
    } while(!ungrab && CM->current);
<<<<<<< HEAD
    DEBUG("ungrab");
=======
    DEBUG("xcb: ungrab");
>>>>>>> a00cecbf
    xcb_ungrab_pointer(dis, XCB_CURRENT_TIME);
    update_current(CM->current);
    tile();
}

/* each window should cover all the available screen space */
void monocle(int hh, int cy) {
    for (client *c=CM->head; c; c=c->next) if (!c->isfullscrn && !c->isfloating && !c->istransient)
        xcb_move_resize(dis, c->win, CM->wx, CM->wy + cy, CM->ww + BORDER_WIDTH, hh + BORDER_WIDTH);
}

/* move the current client, to current->next
 * and current->next to current client's position
 */
void move_down() {
    if (!CM->current || !CM->head->next) return;

    /* p is previous, n is next, if current is head n is last, c is current */
    client *p = NULL, *n = (CM->current->next) ? CM->current->next : CM->head;
    for (p=CM->head; p && p->next != CM->current; p=p->next);
    /* if there's a previous client then p->next should be what's after c
     * ..->[p]->[c]->[n]->..  ==>  ..->[p]->[n]->[c]->..
     */
    if (p) p->next = CM->current->next;
    /* else if no p client, then c is head, swapping with n should update head
     * [c]->[n]->..  ==>  [n]->[c]->..
     *  ^head              ^head
     */
    else CM->head = n;
    /* if c is the last client, c will be the current head
     * [n]->..->[p]->[c]->NULL  ==>  [c]->[n]->..->[p]->NULL
     *  ^head                         ^head
     * else c will take the place of n, so c-next will be n->next
     * ..->[p]->[c]->[n]->..  ==>  ..->[p]->[n]->[c]->..
     */
    CM->current->next = (CM->current->next) ? n->next : n;
    /* if c was swapped with n then they now point to the same ->next. n->next should be c
     * ..->[p]->[c]->[n]->..  ==>  ..->[p]->[n]->..  ==>  ..->[p]->[n]->[c]->..
     *                                        [c]-^
     */
    if (CM->current->next == n->next) n->next = CM->current;
    /* else c is the last client and n is head,
     * so c will be move to be head, no need to update n->next
     * [n]->..->[p]->[c]->NULL  ==>  [c]->[n]->..->[p]->NULL
     *  ^head                         ^head
     */
    else CM->head = CM->current;

    tile();
    update_current(CM->current);
}

/* move the current client, to the previous from current
 * and the previous from  current to current client's position
 */
void move_up() {
    if (!CM->current || !CM->head->next) return;

    client *pp = NULL, *p;
    /* p is previous from current or last if current is head */
    for (p=CM->head; p->next && p->next != CM->current; p=p->next);
    /* pp is previous from p, or null if current is head and thus p is last */
    if (p->next) for (pp=CM->head; pp; pp=pp->next) if (pp->next == p) break;
    /* if p has a previous client then the next client should be current (current is c)
     * ..->[pp]->[p]->[c]->..  ==>  ..->[pp]->[c]->[p]->..
     */
    if (pp) pp->next = CM->current;
    /* if p doesn't have a previous client, then p might be head, so head must change to c
     * [p]->[c]->..  ==>  [c]->[p]->..
     *  ^head              ^head
     * if p is not head, then c is head (and p is last), so the new head is next of c
     * [c]->[n]->..->[p]->NULL  ==>  [n]->..->[p]->[c]->NULL
     *  ^head         ^last           ^head         ^last
     */
    else CM->head = (CM->current == CM->head) ? CM->current->next : CM->current;
    /* next of p should be next of c
     * ..->[pp]->[p]->[c]->[n]->..  ==>  ..->[pp]->[c]->[p]->[n]->..
     * except if c was head (now c->next is head), so next of p should be c
     * [c]->[n]->..->[p]->NULL  ==>  [n]->..->[p]->[c]->NULL
     *  ^head         ^last           ^head         ^last
     */
    p->next = (CM->current->next == CM->head) ? CM->current : CM->current->next;
    /* next of c should be p
     * ..->[pp]->[p]->[c]->[n]->..  ==>  ..->[pp]->[c]->[p]->[n]->..
     * except if c was head (now c->next is head), so c is must be last
     * [c]->[n]->..->[p]->NULL  ==>  [n]->..->[p]->[c]->NULL
     *  ^head         ^last           ^head         ^last
     */
    CM->current->next = (CM->current->next == CM->head) ? NULL : p;

    tile();
    update_current(CM->current);
}

/* cyclic focus the next window
 * if the window is the last on stack, focus head
 */
void next_win() {
    if (!CM->current || !CM->head->next) return;
    update_current((CM->prevfocus = CM->current)->next ? CM->current->next : CM->head);
    if (CM->mode == MONOCLE) xcb_map_window(dis, CM->current->win);
}

/* cyclic focus the previous window
 * if the window is the head, focus the last stack window
 */
void prev_win() {
    if (!CM->current || !CM->head->next) return;
    if (CM->head == (CM->prevfocus = CM->current)) while (CM->current->next) CM->current=CM->current->next;
    else for (client *t=CM->head; t; t=t->next) if (t->next == CM->current) { CM->current = t; break; }
    if (CM->mode == MONOCLE) xcb_map_window(dis, CM->current->win);
    update_current(CM->current);
}

/* property notify is called when one of the window's properties
 * is changed, such as an urgent hint is received
 */
void propertynotify(xcb_generic_event_t *e) {
    xcb_property_notify_event_t *ev = (xcb_property_notify_event_t*)e;
    xcb_icccm_wm_hints_t wmh;
    client *c;

    DEBUG("xcb: property notify");
    c = wintoclient(ev->window);
    if (!c || ev->atom != XCB_ICCCM_WM_ALL_HINTS) return;
    DEBUG("xcb: got hint!");
    if (xcb_icccm_get_wm_hints_reply(dis, xcb_icccm_get_wm_hints(dis, ev->window), &wmh, NULL)) /* TODO: error handling */
        c->isurgent = (wmh.flags & XCB_ICCCM_WM_HINT_X_URGENCY);
    desktopinfo();
}

/* to quit just stop receiving events
 * run() is stopped and control is back to main()
 */
void quit(const Arg *arg) {
    retval = arg->i;
    running = false;
}

/* remove the specified client
 * the previous client must point to the next client of the given
 * the removing client can be on any desktop, so we must return
 * back the current focused desktop
 *
 * keep in mind that the current set and the current update may
 * differ. current pointer changes in every select_desktop()
 * invocation.
 */
void removeclient(client *c) {
    DEBUG("xcb: removeclient");
    client **p = NULL;
    int OLDM = current_monitor;
    select_monitor(c->monitor);
    DEBUGP("xcb: remove monitor: %d\n", c->monitor);
    int nd = 0, cd = CM->current_desktop;
    for (bool found = false; nd<DESKTOPS && !found; nd++)
        for (select_desktop(nd), p = &CM->head; *p && !(found = *p == c); p = &(*p)->next);
    *p = c->next;
    CM->current = (CM->prevfocus && CM->prevfocus != c) ? CM->prevfocus : (*p) ? (CM->prevfocus = *p) : (CM->prevfocus = CM->head);
    select_desktop(cd);
    tile();
    if (CM->mode == MONOCLE && cd == --nd && CM->current) xcb_map_window(dis, CM->current->win);
    update_current(CM->current);
    free(c);
    if (OLDM != current_monitor) {
       select_monitor(OLDM);
       update_current(CM->current);
    }
}

/* resize the master window - check for boundary size limits
 * the size of a window can't be less than MINWSZ
 */
void resize_master(const Arg *arg) {
    int msz = CM->master_size + arg->i;
    if ((CM->mode == BSTACK ? CM->wh : CM->ww) - msz <= MINWSZ || msz <= MINWSZ) return;
    CM->master_size = msz;
    tile();
}

/* resize the first stack window - no boundary checks */
void resize_stack(const Arg *arg) {
    CM->growth += arg->i;
    tile();
}

void rotate_monitor(const Arg *arg) {
    change_monitor(&(Arg){.i = (current_monitor + MONITORS + arg->i) % MONITORS});
}

/* jump and focus the 'current + n' desktop */
void rotate_desktop(const Arg *arg) {
    change_desktop(&(Arg){.i = (CM->current_desktop + DESKTOPS + arg->i) % DESKTOPS});
}

/* main event loop - on receival of an event call the appropriate event handler */
void run(void) {
    xcb_generic_event_t *ev;
    while(running) {
        xcb_flush(dis);
        if (xcb_connection_has_error(dis)) die("error: X11 connection got interrupted\n");
        if ((ev = xcb_wait_for_event(dis))) {
            if (events[ev->response_type & ~0x80]) events[ev->response_type & ~0x80](ev);
            else { DEBUGP("xcb: unimplented event: %d\n", ev->response_type & ~0x80); }
            free(ev);
        }
    }
}

void select_monitor(int i) {
   if (i >= MONITORS) return;
   CM = &monitors[i];
   current_monitor = i;
}

/* save specified desktop's properties */
void save_desktop(int i) {
    if (i >= DESKTOPS) return;
    CM->desktops[i].master_size = CM->master_size;
    CM->desktops[i].mode = CM->mode;
    CM->desktops[i].growth = CM->growth;
    CM->desktops[i].head = CM->head;
    CM->desktops[i].current = CM->current;
    CM->desktops[i].showpanel = CM->showpanel;
    CM->desktops[i].prevfocus = CM->prevfocus;
}

/* set the specified desktop's properties */
void select_desktop(int i) {
    if (i >= DESKTOPS) return;
    save_desktop(CM->current_desktop);
    CM->master_size = CM->desktops[i].master_size;
    CM->mode = CM->desktops[i].mode;
    CM->growth = CM->desktops[i].growth;
    CM->head = CM->desktops[i].head;
    CM->current = CM->desktops[i].current;
    CM->showpanel = CM->desktops[i].showpanel;
    CM->prevfocus = CM->desktops[i].prevfocus;
    CM->current_desktop = i;
}

<<<<<<< HEAD
/* send the given event - WM_DELETE_WINDOW for now */
void sendevent(xcb_window_t w, int atom) {
    if (atom >= WM_COUNT) return;
    xcb_client_message_event_t ev;
    ev.response_type = XCB_CLIENT_MESSAGE;
    ev.window = w;
    ev.format = 32;
    ev.sequence = 0;
    ev.type = wmatoms[WM_PROTOCOLS];
    ev.data.data32[0] = wmatoms[atom];
    ev.data.data32[1] = XCB_CURRENT_TIME;
    xcb_send_event(dis, 0, w, XCB_EVENT_MASK_NO_EVENT, (char*)&ev);
}

void setfullscreen(client *c, bool fullscreen) {
    DEBUGP("xcb: set fullscreen: %d\n", fullscreen);
    long data[] = { (c->isfullscreen = fullscreen) ? netatoms[NET_FULLSCREEN] : XCB_NONE };
    xcb_change_property(dis, XCB_PROP_MODE_REPLACE, c->win, netatoms[NET_WM_STATE], XCB_ATOM_ATOM, 32, fullscreen, data);
    if (c->isfullscreen) xcb_move_resize(dis, c->win, 0, 0, CM->ww + BORDER_WIDTH, CM->wh + BORDER_WIDTH + PANEL_HEIGHT);
    else drawbars();
=======
/* set or unset fullscreen state of client */
void setfullscreen(client *c, bool fullscrn) {
    DEBUGP("xcb: set fullscreen: %d\n", fullscrn);
    long data[] = { (c->isfullscrn = fullscrn) ? netatoms[NET_FULLSCREEN] : XCB_NONE };
    if (fullscrn != c->isfullscrn) xcb_change_property(dis, XCB_PROP_MODE_REPLACE, c->win, netatoms[NET_WM_STATE], XCB_ATOM_ATOM, 32, fullscrn, data);
    if (c->isfullscrn) xcb_move_resize(dis, c->win, CM->wx, CM->wy, CM->ww + BORDER_WIDTH, CM->wh + BORDER_WIDTH + PANEL_HEIGHT);
>>>>>>> a00cecbf
}

/* get numlock modifier using xcb */
int setup_keyboard(void)
{
    xcb_get_modifier_mapping_reply_t *reply;
    xcb_keycode_t                    *modmap;
    xcb_keycode_t                    *numlock;

    reply   = xcb_get_modifier_mapping_reply(dis, xcb_get_modifier_mapping_unchecked(dis), NULL); /* TODO: error checking */
    if (!reply) return -1;

    modmap = xcb_get_modifier_mapping_keycodes(reply);
    if (!modmap) return -1;

    numlock = xcb_get_keycodes(XK_Num_Lock);
    for (unsigned int i=0; i<8; i++)
       for (unsigned int j=0; j<reply->keycodes_per_modifier; j++) {
           xcb_keycode_t keycode = modmap[i * reply->keycodes_per_modifier + j];
           if (keycode == XCB_NO_SYMBOL) continue;
           for (unsigned int n=0; numlock[n] != XCB_NO_SYMBOL; n++)
               if (numlock[n] == keycode) {
                   DEBUGP("xcb: found num-lock %d\n", 1 << i);
                   numlockmask = 1 << i;
                   break;
               }
       }

    return 0;
}

<<<<<<< HEAD
void drawbar(bool active_monitor) {
    int offsetx = 0;

    /* background */
    xcb_rectangle_t panel_vis[] = {
        {0, 0, CM->ww + BORDER_WIDTH, PANEL_HEIGHT}, /* BG */
    };
    xcb_change_gc_single(dis, CM->bar_gc, XCB_GC_FOREGROUND, xcb_get_colorpixel(BAR_BACKGROUND));
    xcb_poly_fill_rectangle(dis, CM->bar_pixmap, CM->bar_gc, 1, panel_vis);

    /* tags */
    for (int d=0; d<DESKTOPS; d++) {
        xcb_rectangle_t tag_vis[] = {
            { 5 + (15 * d), 5, 10, PANEL_HEIGHT - 10 }
        };
        xcb_change_gc_single(dis, CM->bar_gc, XCB_GC_FOREGROUND, xcb_get_colorpixel(!active_monitor ? "#9d9d9d" : d == CM->current_desktop ? "#44ddff" : "#9d9d9d"));
        xcb_poly_fill_rectangle(dis, CM->bar_pixmap, CM->bar_gc, 1, tag_vis);
    }
    offsetx = 5 + (15 * DESKTOPS);

    /* layout */
    xcb_rectangle_t layout_vis[] = {
        { offsetx, 5, 10, PANEL_HEIGHT - 10 }
    };
    xcb_change_gc_single(dis, CM->bar_gc, XCB_GC_FOREGROUND, xcb_get_colorpixel(
                CM->mode == TILE ? "#ff0000" : CM->mode == BSTACK ? "#00FF00" : CM->mode == MONOCLE ? "#000000" : "#FFFFFF"));
    xcb_poly_fill_rectangle(dis, CM->bar_pixmap, CM->bar_gc, 1, layout_vis);
    offsetx += 15;

    /* render */
    xcb_copy_area(dis, CM->bar_pixmap, CM->bar_win, CM->bar_gc, 0, 0, 0, 0, CM->ww + BORDER_WIDTH, PANEL_HEIGHT);

    /* cairo draw */
    cairo_text_extents_t te;
    unsigned int rgb = xcb_get_colorpixel(CM->mode == TILE ? "#ff0000" : CM->mode == BSTACK ? "#00FF00" : CM->mode == MONOCLE ? "#000000" : "#FFFFFF");
    const char *text = CM->mode == TILE ? "TILE" : CM->mode == BSTACK ? "BSTACK" : CM->mode == MONOCLE ? "MONOCLE" : "GRID";
    cairo_set_source_rgb(CM->bar_cr, (double)((rgb >> 16) / 255.0), (double)((rgb >> 8 & 0xFF) / 255.0), (double)((rgb & 0xFF) / 255.0));
    cairo_select_font_face (CM->bar_cr, "Erufont", CAIRO_FONT_SLANT_NORMAL, CAIRO_FONT_WEIGHT_BOLD);
    cairo_set_font_size(CM->bar_cr, 12);
    cairo_text_extents(CM->bar_cr, text, &te);
    cairo_move_to(CM->bar_cr, offsetx - te.x_bearing, PANEL_HEIGHT / 2 - te.height / 2 - te.y_bearing);
    cairo_show_text(CM->bar_cr, text);
    offsetx += 5 + te.width;

    /* draw status */
    rgb = xcb_get_colorpixel("#9d9d9d");
    cairo_set_source_rgb(CM->bar_cr, (double)((rgb >> 16) / 255.0), (double)((rgb >> 8 & 0xFF) / 255.0), (double)((rgb & 0xFF) / 255.0));
    cairo_text_extents(CM->bar_cr, "Yay! Status...", &te);
    cairo_move_to(CM->bar_cr, (CM->ww + BORDER_WIDTH) - te.width - te.x_bearing - 5, PANEL_HEIGHT / 2 - te.height / 2 - te.y_bearing);
    cairo_show_text(CM->bar_cr, "Yay! Status...");

    /* get client count */
    int n = 0;
    for (client *c=CM->head; c; c=c->next) ++n;
    if (!n) return;

    /* get total width of clients */
    int client_area = (CM->ww + BORDER_WIDTH) - offsetx - te.width - 10;
    int i = 0, extra = 0, tw = 0, mw = client_area / n;
    for (client *c=CM->head; c; c=c->next) {
        cairo_text_extents(CM->bar_cr, c->name, &te);
        tw = 5 + te.width;
        if (tw < mw) extra += (mw - tw); else i++;
    }
    if (i > 0) mw += extra / i;

    /* draw clients */
    char name[255]; bool bar_full = false;
    for (client *c=CM->head; c; c=c->next) {
        unsigned int gap = 0; bool get_gap = true;
        while ((te.width && 5 + te.width > mw) || get_gap) {
            strcpy(name, c->name); get_gap = false;
            if (gap && gap+3<=strlen(c->name)) {
                for (int i=1; i<4; ++i) name[strlen(c->name) - gap - i] = '.';
                name[strlen(c->name) - gap] = 0;
            }
            cairo_text_extents(CM->bar_cr, name, &te);
            if ((bar_full = (++gap >= strlen(c->name) - 2)))
            { c = CM->current; snprintf(name, 254, "%s [ + %d other clients ]", c->name, n-1); break; }
        }

        rgb = xcb_get_colorpixel(c == CM->current ? "#44ddff" : "#9d9d9d");
        cairo_set_source_rgb(CM->bar_cr, (double)((rgb >> 16) / 255.0), (double)((rgb >> 8 & 0xFF) / 255.0), (double)((rgb & 0xFF) / 255.0));

        cairo_text_extents(CM->bar_cr, name, &te);
        cairo_move_to(CM->bar_cr, offsetx - te.x_bearing, PANEL_HEIGHT / 2 - te.height / 2 - te.y_bearing);
        cairo_show_text(CM->bar_cr, name);
        offsetx += 5 + te.width; te.width = 0;
        if (bar_full) break;
    }
}

void drawbars() {
    int OLDM = current_monitor;
    for (int m=0; m<MONITORS; m++)
    { select_monitor(m); drawbar(m == OLDM); }
    select_monitor(OLDM);
}

=======
>>>>>>> a00cecbf
static void setup_monitor(int i, int x, int y, int w, int h)
{
    select_monitor(i);
    if (!(CM->desktops = calloc(DESKTOPS, sizeof(desktop)))) die("error: could not allocate memory for desktops @ monitor %d\n", i);
    CM->ww = w - BORDER_WIDTH; CM->wh = h - (SHOW_PANEL ? PANEL_HEIGHT : 0) - BORDER_WIDTH;
    CM->wx = x; CM->wy = y; CM->showpanel = SHOW_PANEL; CM->mode = DEFAULT_MODE;
    CM->master_size = ((CM->mode == BSTACK) ? CM->wh : CM->ww) * MASTER_SIZE;

    CM->bar_win = xcb_generate_id(dis);
    xcb_create_window(dis, XCB_COPY_FROM_PARENT, CM->bar_win, screen->root, x, y + (TOP_PANEL ? 0 : h - PANEL_HEIGHT), w, PANEL_HEIGHT,
                      0, XCB_WINDOW_CLASS_INPUT_OUTPUT, screen->root_visual, 0, NULL);
    xcb_map_window(dis, CM->bar_win);

    /* normal xcb GC context (maybe do all drawing in cairo?) */
    CM->bar_pixmap = xcb_generate_id(dis);
    CM->bar_gc     = xcb_generate_id(dis);
    xcb_create_pixmap(dis, screen->root_depth, CM->bar_pixmap, CM->bar_win, w, PANEL_HEIGHT);
    xcb_create_gc(dis, CM->bar_gc, CM->bar_pixmap, 0, 0);

    /* cairo context */
    CM->bar_cr_s = cairo_xcb_surface_create(dis, CM->bar_win, xcb_get_root_visual_type(screen), w, PANEL_HEIGHT);
    CM->bar_cr   = cairo_create(CM->bar_cr_s);

    for (int d=0; d<DESKTOPS; d++) save_desktop(d);
    change_desktop(&(Arg){.i = DEFAULT_DESKTOP});

    DEBUGP("%d: %dx%d+%d,%d\n", i, CM->ww, CM->wh, CM->wx, CM->wy);
}

/* set initial values
 * root window - screen height/width - atoms - xerror handler
 * set masks for reporting events handled by the wm
 * and propagate the suported net atoms
 */
int setup(int default_screen) {
    sigchld();
    screen = xcb_screen_of_display(dis, default_screen);
    if (!screen) die("error: cannot aquire screen\n");

    /* check if another wm is running */
    if (xcb_checkotherwm()) die("error: other wm is running\n");

#if XINERAMA
    xcb_xinerama_query_screens_reply_t *xinerama_reply;
    xcb_xinerama_screen_info_iterator_t xinerama_iter;
    if (!(xinerama_reply = xcb_xinerama_query_screens_reply(dis, xcb_xinerama_query_screens(dis), NULL))) /* TODO: check error */
        die("error: xinerama failed to query screens\n");
    xinerama_iter = xcb_xinerama_query_screens_screen_info_iterator(xinerama_reply);
    MONITORS = xinerama_iter.rem?xinerama_iter.rem:MONITORS;
    free(xinerama_reply);
#endif /* XINERAMA */

    /* alloc monitors */
    DEBUGP("MONITORS: %d\n", MONITORS);
    if (!(monitors = calloc(MONITORS, sizeof(monitor)))) die("error: could not allocate memory for monitors");

#if XINERAMA
    if (xinerama_iter.rem) {
        for (int i=0; xinerama_iter.rem; xcb_xinerama_screen_info_next(&xinerama_iter)) {
            setup_monitor(i++, xinerama_iter.data->x_org, xinerama_iter.data->y_org,
                          xinerama_iter.data->width, xinerama_iter.data->height);
        }
    } else
#endif /* XINERAMA */
    {
        setup_monitor(0, 0, 0, screen->width_in_pixels, screen->height_in_pixels);
    }

    win_focus   = getcolor(FOCUS);
    win_unfocus = getcolor(UNFOCUS);

    /* setup keyboard */
    if (setup_keyboard() == -1)
        die("error: failed to setup keyboard\n");

    /* set up atoms for dialog/notification windows */
    xcb_get_atoms(WM_ATOM_NAME, wmatoms, WM_COUNT);
    xcb_get_atoms(NET_ATOM_NAME, netatoms, NET_COUNT);

    /* check if another wm is running */
    if (xcb_checkotherwm())
        die("error: other wm is running\n");

    xcb_change_property(dis, XCB_PROP_MODE_REPLACE, screen->root, netatoms[NET_SUPPORTED], XCB_ATOM_ATOM, 32, NET_COUNT, netatoms);
    grabkeys();

    /* set events */
    for (unsigned int i=0; i<XCB_NO_OPERATION; i++) events[i] = NULL;
    events[XCB_BUTTON_PRESS]        = buttonpress;
    events[XCB_CLIENT_MESSAGE]      = clientmessage;
    events[XCB_CONFIGURE_REQUEST]   = configurerequest;
    events[XCB_DESTROY_NOTIFY]      = destroynotify;
    events[XCB_ENTER_NOTIFY]        = enternotify;
    events[XCB_KEY_PRESS]           = keypress;
    events[XCB_MAP_REQUEST]         = maprequest;
    events[XCB_PROPERTY_NOTIFY]     = propertynotify;
    events[XCB_UNMAP_NOTIFY]        = unmapnotify;
    events[XCB_MOTION_NOTIFY]       = motionnotify;

    change_monitor(&(Arg){.i = DEFAULT_MONITOR});
    change_desktop(&(Arg){.i = DEFAULT_DESKTOP});
    drawbars();
    return 0;
}

void sigchld() {
    if (signal(SIGCHLD, sigchld) == SIG_ERR)
        die("error: can't install SIGCHLD handler\n");
    while(0 < waitpid(-1, NULL, WNOHANG));
}

/* execute a command */
void spawn(const Arg *arg) {
    if (fork() == 0) {
        if (dis) close(screen->root);
        setsid();
        execvp((char*)arg->com[0], (char**)arg->com);
        fprintf(stderr, "error: execvp %s", (char *)arg->com[0]);
        perror(" failed"); /* also prints the err msg */
        exit(EXIT_SUCCESS);
    }
}

/* arrange windows in normal or bottom stack tile */
void stack(int hh, int cy) {
    client *c;
    int n = 0, d = 0, z = (CM->mode == BSTACK ? CM->ww : hh), cx = 0, cw = 0, ch = 0;

    /* count stack windows - start from head->next */
    for (n=0, c=CM->head->next; c; c=c->next) if (!c->isfullscrn && !c->isfloating && !c->istransient) ++n;

    /* grab the first non-floating, non-fullscreen window and place it on master
     * if it's a stack window, remove it from the stack count (--n)
     */
    for (c=CM->head; c && (c->isfullscrn || c->isfloating || c->istransient); c=c->next, --n);

    /* if there is only one window, it should cover the available screen space
     * if there is only one stack window (n == 1) then we don't care about growth
     * if more than one stack windows (n > 1) on screen then adjustments may be needed
     *   - d is the num of pixels than remain on the bottom of the screen plus the growth
     *   - z is the clients' height/width
     *
     *      ----------  -.    --------------------.
     *      |   |----| --|--> growth               `}--> first client will get (z+d) height/width
     *      |   |    |   |                          |
     *      |   |----|   }--> screen height - hh  --'
     *      |   |    | }-|--> client height - z       :: 2 stack clients on tile mode ..looks like a spaceship
     *      ----------  -'                            :: peice of aart by c00kiemon5ter o.O om nom nom nom nom
     *
     *     what we do is, remove the growth from the screen height  : (z - growth)
     *     and then divide that space with the windows on the stack : (z - growth)/n
     *     so all windows have equal height/width (z)
     *     growth is left out and will later be added to the first's client height/width
     *     before that, there will be cases when the num of windows is not perfectly
     *     divided with then available screen height/width (ie 100px scr. height, and 3 windows)
     *     so we get that remaining space and merge growth to it (d): (z - growth) % n + growth
     *     finally we know each client's height, and how many pixels should be added to
     *     the first stack window so that it satisfies growth, and doesn't create gaps
     *     on the bottom of the screen.
     */
    if (c && n < 1) {
        xcb_move_resize(dis, c->win, CM->wx + cx, CM->wy + cy, CM->ww - BORDER_WIDTH, hh - BORDER_WIDTH);
        return;
    } else if (c && n > 1) { d = (z - CM->growth) % n + CM->growth; z = (z - CM->growth) / n; }

    /* tile the first non-floating, non-fullscreen window to cover the master area */
    if (c) (CM->mode == BSTACK) ? xcb_move_resize(dis, c->win, CM->wx + cx, CM->wy + cy, CM->ww - BORDER_WIDTH, CM->master_size - BORDER_WIDTH)
                            : xcb_move_resize(dis, c->win, CM->wx + cx, CM->wy + cy, CM->master_size - BORDER_WIDTH, hh - BORDER_WIDTH);

    /* tile the next non-floating, non-fullscreen stack window with growth/d */
    if (c) for (c=c->next; c && (c->isfullscrn || c->isfloating || c->istransient); c=c->next);
    if (c) (CM->mode == BSTACK) ? xcb_move_resize(dis, c->win, CM->wx + cx, CM->wy + (cy += CM->master_size),
                            (cw = z - BORDER_WIDTH) + d, (ch = hh - CM->master_size - BORDER_WIDTH))
                            : xcb_move_resize(dis, c->win, CM->wx + (cx += CM->master_size), CM->wy + cy,
                            (cw = CM->ww - CM->master_size - BORDER_WIDTH), (ch = z - BORDER_WIDTH) + d);

    /* tile the rest of the non-floating, non-fullscreen stack windows */
    if (c) for (CM->mode==BSTACK?(cx+=z+d):(cy+=z+d), c=c->next; c; c=c->next)
        if (!c->isfullscrn && !c->isfloating && !c->istransient) {
            xcb_move_resize(dis, c->win, CM->wx + cx, CM->wy + cy, cw, ch);
            (CM->mode == BSTACK) ? (cx+=z) : (cy+=z);
        }
}

/* swap master window with current or
 * if current is head swap with next
 * if current is not head, then head
 * is behind us, so move_up until we
 * are the head
 */
void swap_master() {
    if (!CM->current || !CM->head->next || CM->mode == MONOCLE) return;
    if (CM->current == CM->head) move_down();
    else while (CM->current != CM->head) move_up();
    update_current(CM->head);
    tile();
}

/* switch the tiling mode and reset all floating windows */
void switch_mode(const Arg *arg) {
    if (CM->mode == arg->i) for (client *c=CM->head; c; c=c->next) c->isfloating = False;
    if (CM->mode == MONOCLE) for (client *c=CM->head; c; c=c->next) xcb_map_window(dis, c->win);
    CM->mode = arg->i;
    CM->master_size = (CM->mode == BSTACK ? CM->wh : CM->ww) * MASTER_SIZE;
    tile();
    update_current(CM->current);
    desktopinfo();
}

/* tile all windows of current desktop - call the handler tiling function */
void tile(void) {
    if (!CM->head) return; /* nothing to arange */
<<<<<<< HEAD

    client *c;
    /* n:number of windows, d:difference, h:available height, z:client height */
    int n = 0, d = 0, h = CM->wh + (CM->showpanel ? 0 : PANEL_HEIGHT), z = CM->mode == BSTACK ? CM->ww : h;
    /* client's x,y coordinates, width and height */
    int cx = 0, cy = (TOP_PANEL && CM->showpanel ? PANEL_HEIGHT : 0), cw = 0, ch = 0;

    /* count stack windows -- do not consider fullscreen or transient clients */
    for (n=0, c=CM->head->next; c; c=c->next) if (!c->istransient && !c->isfullscreen && !c->isfloating) ++n;

    if (!CM->head->next || !n || (CM->head->next->istransient && !CM->head->next->next) || CM->mode == MONOCLE) {
        for (c=CM->head; c; c=c->next) if (!c->isfullscreen && !c->istransient && !c->isfloating)
            xcb_move_resize(dis, c->win, CM->wx + cx, CM->wy + cy, CM->ww + BORDER_WIDTH, h + BORDER_WIDTH);
    } else if (CM->mode == TILE || CM->mode == BSTACK) {
        d = (z - CM->growth)%n + CM->growth;       /* n should be greater than one */
        z = (z - CM->growth)/n;         /* adjust to match screen height/width */
        if (!CM->head->isfullscreen && !CM->head->istransient && !CM->head->isfloating)
            (CM->mode == BSTACK) ? xcb_move_resize(dis, CM->head->win, CM->wx + cx, CM->wy + cy, CM->ww - BORDER_WIDTH, CM->master_size - BORDER_WIDTH)
                                 : xcb_move_resize(dis, CM->head->win, CM->wx + cx, CM->wy + cy, CM->master_size - BORDER_WIDTH,  h - BORDER_WIDTH);
        for (c=CM->head->next; c && (c->isfullscreen || c->istransient || c->isfloating); c=c->next);
        if (c) (CM->mode == BSTACK) ? xcb_move_resize(dis, c->win, CM->wx + cx, CM->wy + (cy += CM->master_size),
                                (cw = z - BORDER_WIDTH) + d, (ch = h - CM->master_size - BORDER_WIDTH))
                                : xcb_move_resize(dis, c->win, CM->wx + (cx += CM->master_size), CM->wy + cy,
                                (cw = CM->ww - CM->master_size - BORDER_WIDTH), (ch = z - BORDER_WIDTH) + d);
        if (c) for (CM->mode==BSTACK?(cx+=z+d):(cy+=z+d), c=c->next; c; c=c->next)
            if (!c->isfullscreen && !c->istransient && !c->isfloating) {
                xcb_move_resize(dis, c->win, CM->wx + cx, CM->wy + cy, cw, ch);
                (CM->mode == BSTACK) ? (cx+=z) : (cy+=z);
            }
    } else if (CM->mode == GRID) {
        ++n;                              /* include head on window count */
        int cols, rows, cn=0, rn=0, i=0;  /* columns, rows, and current column and row number */
        for (cols=0; cols <= n/2; cols++) if (cols*cols >= n) break;   /* emulate square root */
        if (n == 5) cols = 2;
        rows = n/cols;
        cw = cols ? CM->ww/cols : CM->ww;
        for (i=0, c=CM->head; c; c=c->next, i++) {
            if (i/rows + 1 > cols - n%cols) rows = n/cols + 1;
            ch = h/rows;
            cx = cn*cw;
            cy = (TOP_PANEL && CM->showpanel ? PANEL_HEIGHT : 0) + rn*ch;
            if (!c->isfullscreen && !c->istransient && !c->isfloating)
                xcb_move_resize(dis, c->win, CM->wx + cx, CM->wy + cy, cw - BORDER_WIDTH, ch - BORDER_WIDTH);
            if (++rn >= rows) { rn = 0; cn++; }
        }
    } else fprintf(stderr, "error: no such layout mode: %d\n", CM->mode);
    free(c);
=======
    layout[CM->head->next?CM->mode:MONOCLE](CM->wh + (CM->showpanel ? 0 : PANEL_HEIGHT), (TOP_PANEL && CM->showpanel ? PANEL_HEIGHT : 0));
>>>>>>> a00cecbf
}

/* toggle visibility state of the panel */
void togglepanel() {
    CM->showpanel = !CM->showpanel;
    tile();
    if (CM->showpanel) { xcb_map_window(dis, CM->bar_win); drawbar(true); }
    else xcb_unmap_window(dis, CM->bar_win);
}

/* windows that request to unmap should lose their
 * client, so no invisible windows exist on screen
 */
void unmapnotify(xcb_generic_event_t *e) {
    xcb_unmap_notify_event_t *ev = (xcb_unmap_notify_event_t *)e;
    client *c = wintoclient(ev->window);
    if (c && ev->event != screen->root) removeclient(c);
    desktopinfo();
}

/* update client - set highlighted borders and active window
 * if no client is given update current
 * if current is NULL then delete the active window property
 *
 * a window should have borders in any case except if
 *  - the window is not floating or transient
 *  - the window is fullscreen
 *  - the window is the only window on screen
 *  - the mode is MONOCLE and non of the above applies
 */
void update_current(client *c) {
    if (!c) {
        xcb_delete_property(dis, screen->root, netatoms[NET_ACTIVE]);
        return;
    } else CM->current = c;

    for (int m=0; m<MONITORS; m++) {
        for (c=monitors[m].head; c; c=c->next) {
            xcb_border_width(dis, c->win, (!monitors[m].head->next || c->isfullscrn || (monitors[m].mode == MONOCLE && (!c->isfloating && !c->istransient))) ? 0 : BORDER_WIDTH);
            xcb_change_window_attributes(dis, c->win, XCB_CW_BORDER_PIXEL, (CM->current == c ? &win_focus : &win_unfocus));
            if (CLICK_TO_FOCUS) xcb_grab_button(dis, 1, c->win, XCB_EVENT_MASK_BUTTON_PRESS, XCB_GRAB_MODE_ASYNC, XCB_GRAB_MODE_ASYNC,
               screen->root, XCB_NONE, XCB_BUTTON_INDEX_1, XCB_BUTTON_MASK_ANY);
        }
    }

    xcb_change_property(dis, XCB_PROP_MODE_REPLACE, screen->root, netatoms[NET_ACTIVE], XCB_ATOM_WINDOW, 32, 1, &CM->current->win);
    xcb_set_input_focus(dis, XCB_INPUT_FOCUS_POINTER_ROOT, CM->current->win, XCB_CURRENT_TIME);
    xcb_raise_window(dis, CM->current->win);

    if (CLICK_TO_FOCUS) {
        xcb_ungrab_button(dis, XCB_BUTTON_INDEX_1, CM->current->win, XCB_BUTTON_MASK_ANY);
        grabbuttons(CM->current);
    }

    drawbar(true);
}

/* find to which client the given window belongs to */
client* wintoclient(xcb_window_t w) {
    client *c = NULL;
    int d = 0, m = 0, OLDM = current_monitor, cd; bool found = false;
    for (; m<MONITORS && !found; ++m) {
        select_monitor(m); d = 0; cd = CM->current_desktop;
        for (; d<DESKTOPS && !found; ++d)
            for (select_desktop(d), c=monitors[m].head; c && !(found = (w == c->win)); c=c->next);
        select_desktop(cd);
    }
    select_monitor(OLDM);
    return c;
}

int xerrorstart() {
    die("error: another window manager is already running\n");
    return -1;
}

int main(int argc, char *argv[]) {
    int default_screen;
    if (argc == 2 && strcmp("-v", argv[1]) == 0) {
        fprintf(stdout, "%s-%s\n", WMNAME, VERSION);
        return EXIT_SUCCESS;
    } else if (argc != 1) die("usage: %s [-v]\n", WMNAME);
    if (xcb_connection_has_error((dis = xcb_connect(NULL, &default_screen))))
        die("error: cannot open display\n");
    if (setup(default_screen) != -1) {
      desktopinfo(); /* zero out every desktop on (re)start */
      run();
    }
    cleanup();
    xcb_disconnect(dis);
    return retval;
}

/* vim: set ts=4 sw=4 :*/<|MERGE_RESOLUTION|>--- conflicted
+++ resolved
@@ -247,10 +247,6 @@
  */
 static void (*events[XCB_NO_OPERATION])(xcb_generic_event_t *e);
 
-<<<<<<< HEAD
-/* get xcb screen of display */
-static xcb_screen_t *screen_of_display(xcb_connection_t *con, int screen) {
-=======
 /* layout array - given the current layout mode, tile the windows
  * h (or hh) is the avaible height that windows have to expand
  * y (or cy) is the num of pixels from top to place the windows (y coordinate)
@@ -262,7 +258,6 @@
 
 /* get screen of display */
 static xcb_screen_t *xcb_screen_of_display(xcb_connection_t *con, int screen) {
->>>>>>> a00cecbf
     xcb_screen_iterator_t iter;
     iter = xcb_setup_roots_iterator(xcb_get_setup(con));
     for (; iter.rem; --screen, xcb_screen_next(&iter)) if (screen == 0) return iter.data;
@@ -902,19 +897,6 @@
         free(geometry);
     } else return;
 
-<<<<<<< HEAD
-    grab_reply = xcb_grab_pointer_reply(dis, xcb_grab_pointer(dis, 0, window, BUTTONMASK|XCB_EVENT_MASK_BUTTON_MOTION|XCB_EVENT_MASK_POINTER_MOTION,
-            XCB_GRAB_MODE_ASYNC, XCB_GRAB_MODE_ASYNC, screen->root, XCB_NONE, XCB_CURRENT_TIME), NULL);
-    if (!grab_reply) return;
-    if (grab_reply->status != XCB_GRAB_STATUS_SUCCESS) return;
-
-    pointer = xcb_query_pointer_reply(dis, xcb_query_pointer(dis, screen->root), 0);
-    if (!pointer) return;
-    mx = pointer->root_x; my = pointer->root_y;
-    xcb_flush(dis);
-
-=======
->>>>>>> a00cecbf
     xcb_generic_event_t *e = NULL;
     xcb_motion_notify_event_t *ev = NULL;
     int area_monitor; bool ungrab = false;
@@ -936,11 +918,6 @@
                     if ((area_monitor = areatomonitor(xw, yh)) != current_monitor) {
                         client_to_monitor(&(Arg){.i = area_monitor});
                         change_monitor(&(Arg){.i = area_monitor});
-<<<<<<< HEAD
-                        update_current(addwindow(window));
-                        CM->current->isfloating = true;
-=======
->>>>>>> a00cecbf
                     }
                 }
                 drawbars();
@@ -951,19 +928,10 @@
             case XCB_BUTTON_RELEASE:
                 ungrab = true;
                 break;
-            case XCB_KEY_PRESS:
-            case XCB_KEY_RELEASE:
-            case XCB_BUTTON_PRESS:
-            case XCB_BUTTON_RELEASE:
-                ungrab = true;
         }
         CM->current->isfloating = true;
     } while(!ungrab && CM->current);
-<<<<<<< HEAD
-    DEBUG("ungrab");
-=======
     DEBUG("xcb: ungrab");
->>>>>>> a00cecbf
     xcb_ungrab_pointer(dis, XCB_CURRENT_TIME);
     update_current(CM->current);
     tile();
@@ -1205,35 +1173,13 @@
     CM->current_desktop = i;
 }
 
-<<<<<<< HEAD
-/* send the given event - WM_DELETE_WINDOW for now */
-void sendevent(xcb_window_t w, int atom) {
-    if (atom >= WM_COUNT) return;
-    xcb_client_message_event_t ev;
-    ev.response_type = XCB_CLIENT_MESSAGE;
-    ev.window = w;
-    ev.format = 32;
-    ev.sequence = 0;
-    ev.type = wmatoms[WM_PROTOCOLS];
-    ev.data.data32[0] = wmatoms[atom];
-    ev.data.data32[1] = XCB_CURRENT_TIME;
-    xcb_send_event(dis, 0, w, XCB_EVENT_MASK_NO_EVENT, (char*)&ev);
-}
-
-void setfullscreen(client *c, bool fullscreen) {
-    DEBUGP("xcb: set fullscreen: %d\n", fullscreen);
-    long data[] = { (c->isfullscreen = fullscreen) ? netatoms[NET_FULLSCREEN] : XCB_NONE };
-    xcb_change_property(dis, XCB_PROP_MODE_REPLACE, c->win, netatoms[NET_WM_STATE], XCB_ATOM_ATOM, 32, fullscreen, data);
-    if (c->isfullscreen) xcb_move_resize(dis, c->win, 0, 0, CM->ww + BORDER_WIDTH, CM->wh + BORDER_WIDTH + PANEL_HEIGHT);
-    else drawbars();
-=======
 /* set or unset fullscreen state of client */
 void setfullscreen(client *c, bool fullscrn) {
     DEBUGP("xcb: set fullscreen: %d\n", fullscrn);
     long data[] = { (c->isfullscrn = fullscrn) ? netatoms[NET_FULLSCREEN] : XCB_NONE };
     if (fullscrn != c->isfullscrn) xcb_change_property(dis, XCB_PROP_MODE_REPLACE, c->win, netatoms[NET_WM_STATE], XCB_ATOM_ATOM, 32, fullscrn, data);
     if (c->isfullscrn) xcb_move_resize(dis, c->win, CM->wx, CM->wy, CM->ww + BORDER_WIDTH, CM->wh + BORDER_WIDTH + PANEL_HEIGHT);
->>>>>>> a00cecbf
+    else drawbars();
 }
 
 /* get numlock modifier using xcb */
@@ -1265,7 +1211,6 @@
     return 0;
 }
 
-<<<<<<< HEAD
 void drawbar(bool active_monitor) {
     int offsetx = 0;
 
@@ -1365,8 +1310,6 @@
     select_monitor(OLDM);
 }
 
-=======
->>>>>>> a00cecbf
 static void setup_monitor(int i, int x, int y, int w, int h)
 {
     select_monitor(i);
@@ -1579,57 +1522,7 @@
 /* tile all windows of current desktop - call the handler tiling function */
 void tile(void) {
     if (!CM->head) return; /* nothing to arange */
-<<<<<<< HEAD
-
-    client *c;
-    /* n:number of windows, d:difference, h:available height, z:client height */
-    int n = 0, d = 0, h = CM->wh + (CM->showpanel ? 0 : PANEL_HEIGHT), z = CM->mode == BSTACK ? CM->ww : h;
-    /* client's x,y coordinates, width and height */
-    int cx = 0, cy = (TOP_PANEL && CM->showpanel ? PANEL_HEIGHT : 0), cw = 0, ch = 0;
-
-    /* count stack windows -- do not consider fullscreen or transient clients */
-    for (n=0, c=CM->head->next; c; c=c->next) if (!c->istransient && !c->isfullscreen && !c->isfloating) ++n;
-
-    if (!CM->head->next || !n || (CM->head->next->istransient && !CM->head->next->next) || CM->mode == MONOCLE) {
-        for (c=CM->head; c; c=c->next) if (!c->isfullscreen && !c->istransient && !c->isfloating)
-            xcb_move_resize(dis, c->win, CM->wx + cx, CM->wy + cy, CM->ww + BORDER_WIDTH, h + BORDER_WIDTH);
-    } else if (CM->mode == TILE || CM->mode == BSTACK) {
-        d = (z - CM->growth)%n + CM->growth;       /* n should be greater than one */
-        z = (z - CM->growth)/n;         /* adjust to match screen height/width */
-        if (!CM->head->isfullscreen && !CM->head->istransient && !CM->head->isfloating)
-            (CM->mode == BSTACK) ? xcb_move_resize(dis, CM->head->win, CM->wx + cx, CM->wy + cy, CM->ww - BORDER_WIDTH, CM->master_size - BORDER_WIDTH)
-                                 : xcb_move_resize(dis, CM->head->win, CM->wx + cx, CM->wy + cy, CM->master_size - BORDER_WIDTH,  h - BORDER_WIDTH);
-        for (c=CM->head->next; c && (c->isfullscreen || c->istransient || c->isfloating); c=c->next);
-        if (c) (CM->mode == BSTACK) ? xcb_move_resize(dis, c->win, CM->wx + cx, CM->wy + (cy += CM->master_size),
-                                (cw = z - BORDER_WIDTH) + d, (ch = h - CM->master_size - BORDER_WIDTH))
-                                : xcb_move_resize(dis, c->win, CM->wx + (cx += CM->master_size), CM->wy + cy,
-                                (cw = CM->ww - CM->master_size - BORDER_WIDTH), (ch = z - BORDER_WIDTH) + d);
-        if (c) for (CM->mode==BSTACK?(cx+=z+d):(cy+=z+d), c=c->next; c; c=c->next)
-            if (!c->isfullscreen && !c->istransient && !c->isfloating) {
-                xcb_move_resize(dis, c->win, CM->wx + cx, CM->wy + cy, cw, ch);
-                (CM->mode == BSTACK) ? (cx+=z) : (cy+=z);
-            }
-    } else if (CM->mode == GRID) {
-        ++n;                              /* include head on window count */
-        int cols, rows, cn=0, rn=0, i=0;  /* columns, rows, and current column and row number */
-        for (cols=0; cols <= n/2; cols++) if (cols*cols >= n) break;   /* emulate square root */
-        if (n == 5) cols = 2;
-        rows = n/cols;
-        cw = cols ? CM->ww/cols : CM->ww;
-        for (i=0, c=CM->head; c; c=c->next, i++) {
-            if (i/rows + 1 > cols - n%cols) rows = n/cols + 1;
-            ch = h/rows;
-            cx = cn*cw;
-            cy = (TOP_PANEL && CM->showpanel ? PANEL_HEIGHT : 0) + rn*ch;
-            if (!c->isfullscreen && !c->istransient && !c->isfloating)
-                xcb_move_resize(dis, c->win, CM->wx + cx, CM->wy + cy, cw - BORDER_WIDTH, ch - BORDER_WIDTH);
-            if (++rn >= rows) { rn = 0; cn++; }
-        }
-    } else fprintf(stderr, "error: no such layout mode: %d\n", CM->mode);
-    free(c);
-=======
     layout[CM->head->next?CM->mode:MONOCLE](CM->wh + (CM->showpanel ? 0 : PANEL_HEIGHT), (TOP_PANEL && CM->showpanel ? PANEL_HEIGHT : 0));
->>>>>>> a00cecbf
 }
 
 /* toggle visibility state of the panel */
